--- conflicted
+++ resolved
@@ -27,8 +27,6 @@
 		- [Story](#story-1)
 	- [Persona3](#persona3)
 		- [Story](#story-2)
-	- [Persona4](#persona4)
-		- [Story](#story-3)
 - [Functional and non functional requirements](#functional-and-non-functional-requirements)
 	- [Functional Requirements](#functional-requirements)
 	- [Non Functional Requirements](#non-functional-requirements)
@@ -64,19 +62,9 @@
 		- [Get Analytics, UC11](#get-analytics-uc11)
 				- [Scenario 11.1](#scenario-111)
 				- [Scenario 11.2](#scenario-112)
-		- [Add tracked credit card, UC12](#add-tracked-credit-card-uc12)
-				- [Scenario 12.1](#scenario-121)
-				- [Scenario 12.2](#scenario-122)
-		- [Delete tracked credit card, UC13](#delete-tracked-credit-card-uc13)
-				- [Scenario 13.1](#scenario-131)
-<<<<<<< HEAD
-		- [Add credit card for montly payment, UC14](#add-credit-card-for-montly-payment-uc14)
-				- [Scenario 14.1](#scenario-141)
-=======
 		- [Add credit card for payment, UC14](#add-credit-card-for-payment-uc14)
 				- [Scenario 14.1](#scenario-141)
 				- [Scenario 14.2](#scenario-142)
->>>>>>> e0504d5a
 		- [Create new group, UC15](#create-new-group-uc15)
 				- [Scenario 15.1](#scenario-151)
 		- [Add new member to a group, UC16](#add-new-member-to-a-group-uc16)
@@ -93,17 +81,11 @@
 				- [Scenario 19.1](#scenario-191)
 		- [Delete category, UC20](#delete-category-uc20)
 				- [Scenario 20.1](#scenario-201)
-<<<<<<< HEAD
 				- [Scenario 20.2](#scenario-202)
-		- [Manage accounts, UC21](#manage-accounts-uc21)
-				- [Scenario 21.1](#scenario-211)
-=======
-				- [Sceanrio 20.2](#scenario-202)
 		- [Manage accounts, UC21](#manage-accounts-uc21)
 				- [Scenario 21.1](#scenario-211)
 		- [Get analytics on application usage, UC22](#get-analytics-on-application-usage-uc22)
 				- [Scenario 22.1](#scenario-221)
->>>>>>> e0504d5a
 - [Glossary](#glossary)
 - [System Design](#system-design)
 - [Deployment Diagram](#deployment-diagram)
@@ -644,7 +626,7 @@
 
 
 
-### Add credit card for montly payment, UC14	
+### Add credit card for payment, UC14	
 | Actors Involved        |User, Payment Service|
 | ------------- |:-------------:| 
 |  Precondition     | User has performed the registration with (email, pwd, username) |
