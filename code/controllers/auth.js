import bcrypt from 'bcryptjs';
import { User } from '../models/User.js';
import jwt from 'jsonwebtoken';
import { verifyAuth } from './utils.js';

export const isValidEmail = (email) => {
    // Regular expression pattern for validating email addresses
    const emailRegex = /^[^\s@]+@[^\s@]+\.[^\s@]+$/;

    // Test the email against the regex pattern
    return emailRegex.test(email);
}

export const isValidBody = (body) => {
    if (typeof body.username !== 'string' || typeof body.email !== 'string' || typeof body.password !== 'string') {
        return false;
    }
    const username = body.username ? body.username.trim() : undefined;
    const email = body.email ? body.email.trim() : undefined;
    const password = body.password ? body.password.trim() : undefined;
    if (username && email && password) {
        return true;
    }
    else {
        return false;
    }
}
/**
 * Register a new user in the system
  - Request Body Content: An object having attributes `username`, `email` and `password`
  - Response `data` Content: A message confirming successful insertion
  - Optional behavior:
    - error 400 is returned if there is already a user with the same username and/or email
 */
export const register = async (req, res) => {
    try {
        const { username, email, password } = req.body;
        if (!isValidBody(req.body)) {
            return res.status(400).json({ error: "Non valid req.body" });
        }
        if (!isValidEmail(email)) {
            res.status(400).json({ error: "email is not in the correct format" });
            return;
        }
        const existingUser = await User.findOne({ $or: [{ email: email }, { username: username }] });
        if (existingUser) return res.status(400).json({ error: "you are already registered" });
        const hashedPassword = await bcrypt.hash(password, 12);
        const newUser = await User.create({
            username,
            email,
            password: hashedPassword,
        });
        res.status(200).json({ data: { message: 'user added succesfully' } });
    } catch (err) {
        res.status(500).json({ error: err.message });
    }
};

/**
 * Register a new user in the system with an Admin role
  - Request Body Content: An object having attributes `username`, `email` and `password`
  - Response `data` Content: A message confirming successful insertion
  - Optional behavior:
    - error 400 is returned if there is already a user with the same username and/or email
 */
export const registerAdmin = async (req, res) => {
    try {
        if (!isValidBody(req.body)) {
            return res.status(400).json({ error: "Non valid req.body" });
        }
        const { username, email, password } = req.body
        if (!isValidEmail(email)) {
            res.status(400).json({ error: "email is not in the correct format" });
            return;
        }
        const existingUser = await User.findOne({ $or: [{ email: email }, { username: username }] });
        if (existingUser) return res.status(400).json({ error: "you are already registered" });
        const hashedPassword = await bcrypt.hash(password, 12);
        const newUser = await User.create({
            username,
            email,
            password: hashedPassword,
            role: "Admin"
        });
        res.status(200).json({ data: { message: 'admin added succesfully' } });
    } catch (err) {
        res.status(500).json({ error: err.message });
    }

}

/**
 * Perform login 
  - Request Body Content: An object having attributes `email` and `password`
  - Response `data` Content: An object with the created accessToken and refreshToken
  - Optional behavior:
    - error 400 is returned if the user does not exist
    - error 400 is returned if the supplied password does not match with the one in the database
 */
export const login = async (req, res) => {
<<<<<<< HEAD
    const { email, password } = req.body
    const cookie = req.cookies
    const existingUser = await User.findOne({ email: email })
    if (!existingUser) return res.status(400).json('please you need to register')
=======
>>>>>>> c2df5f1c
    try {
        const { email, password } = req.body;
        const body = req.body;
        //Dummy property to use isValidBody also for login
        body.username = 'dummy';
        if (!isValidBody(body)) {
            return res.status(400).json({ error: "Non valid req.body" });
        }
        if (!isValidEmail(email)) {
            res.status(400).json({ error: "email is not in the correct format" });
            return;
        }
        const existingUser = await User.findOne({ email: email })
        if (!existingUser) return res.status(400).json({ error: 'please you need to register' })
        const match = await bcrypt.compare(password, existingUser.password)
        if (!match) return res.status(400).json({ error: 'wrong credentials' })
        //CREATE ACCESSTOKEN
        const accessToken = jwt.sign({
            email: existingUser.email,
            id: existingUser.id,
            username: existingUser.username,
            role: existingUser.role
        }, process.env.ACCESS_KEY, { expiresIn: '1h' })
        //CREATE REFRESH TOKEN
        const refreshToken = jwt.sign({
            email: existingUser.email,
            id: existingUser.id,
            username: existingUser.username,
            role: existingUser.role
        }, process.env.ACCESS_KEY, { expiresIn: '7d' })
        //SAVE REFRESH TOKEN TO DB
        existingUser.refreshToken = refreshToken
        const savedUser = await existingUser.save()
        res.cookie("accessToken", accessToken, { httpOnly: true, domain: "localhost", path: "/api", maxAge: 60 * 60 * 1000, sameSite: "none", secure: true })
        res.cookie('refreshToken', refreshToken, { httpOnly: true, domain: "localhost", path: '/api', maxAge: 7 * 24 * 60 * 60 * 1000, sameSite: 'none', secure: true })
        res.status(200).json({ data: { accessToken: accessToken, refreshToken: refreshToken } })
    } catch (error) {
        res.status(500).json({ error: error.message })
    }
}

/**
 * Perform logout
  - Auth type: Simple
  - Request Body Content: None
  - Response `data` Content: A message confirming successful logout
  - Optional behavior:
    - error 400 is returned if the user does not exist
 */
export const logout = async (req, res) => {
    const refreshToken = req.cookies.refreshToken
<<<<<<< HEAD
    if (!refreshToken) return res.status(400).json("user not found")
    const user = await User.findOne({ refreshToken: refreshToken })
    if (!user) return res.status(400).json('user not found')
=======
    if (!refreshToken) return res.status(400).json({ error: "user not found" })
>>>>>>> c2df5f1c
    try {
        const user = await User.findOne({ refreshToken: refreshToken })
        if (!user) return res.status(400).json({ error: 'user not found' })
        user.refreshToken = null
        res.cookie("accessToken", "", { httpOnly: true, path: '/api', maxAge: 0, sameSite: 'none', secure: true })
        res.cookie('refreshToken', "", { httpOnly: true, path: '/api', maxAge: 0, sameSite: 'none', secure: true })
        const savedUser = await user.save()
        res.status(200).json({ data: { message: 'logged out' } })
    } catch (error) {
        res.status(500).json({ error: error.message })
    }
}<|MERGE_RESOLUTION|>--- conflicted
+++ resolved
@@ -98,13 +98,6 @@
     - error 400 is returned if the supplied password does not match with the one in the database
  */
 export const login = async (req, res) => {
-<<<<<<< HEAD
-    const { email, password } = req.body
-    const cookie = req.cookies
-    const existingUser = await User.findOne({ email: email })
-    if (!existingUser) return res.status(400).json('please you need to register')
-=======
->>>>>>> c2df5f1c
     try {
         const { email, password } = req.body;
         const body = req.body;
@@ -156,13 +149,7 @@
  */
 export const logout = async (req, res) => {
     const refreshToken = req.cookies.refreshToken
-<<<<<<< HEAD
-    if (!refreshToken) return res.status(400).json("user not found")
-    const user = await User.findOne({ refreshToken: refreshToken })
-    if (!user) return res.status(400).json('user not found')
-=======
     if (!refreshToken) return res.status(400).json({ error: "user not found" })
->>>>>>> c2df5f1c
     try {
         const user = await User.findOne({ refreshToken: refreshToken })
         if (!user) return res.status(400).json({ error: 'user not found' })
