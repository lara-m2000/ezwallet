import { Group, User } from "../models/User.js";
import { transactions } from "../models/model.js";
import { arrayIntersection } from "./array.utils.js";
import {
  addEmail,
  findExistingUsers,
  findUsersGroup,
  getUserFromToken,
  getUserReference,
  groupSchemaMapper,
} from "./group.utils.js";
<<<<<<< HEAD
import { userSchemaMapper } from "./users.utils.js";
import { verifyAuth } from "./utils.js";
=======
import {
  verifyAdmin,
  verifyAuth,
  verifyUser,
  verifyUserOrAdmin,
} from "./utils.js";
>>>>>>> d9f83333
import * as yup from "yup";
import { validateRequest } from "./validate.js";

/**
 * Return all the users
  - Request Body Content: None
  - Response `data` Content: An array of objects, each one having attributes `username`, `email` and `role`
  - Optional behavior:
    - empty array is returned if there are no users
 */
export const getUsers = async (req, res) => {
  try {
    // TODO: auth

    const users = await User.find();

    res.status(200).json({
      data: users.map((u) => userSchemaMapper(u)),
      refreshedTokenMessage: res.locals.refreshedTokenMessage,
    });
  } catch (error) {
    console.log(error);
    res.status(500).json({ error: error.message });
  }
};

/**
 * Return information of a specific user
  - Request Body Content: None
  - Response `data` Content: An object having attributes `username`, `email` and `role`.
  - Optional behavior:
    - error 401 is returned if the user is not found in the system
 */
export const getUser = async (req, res) => {
  try {
    // TODO: auth

    const paramsSchema = yup.object({
      username: yup.string().required(),
    });

    // Validate params
    const { isValidationOk, params, errorMessage } = validateRequest(
      req,
      paramsSchema
    );
    if (!isValidationOk) {
      return res.status(400).json({ error: errorMessage });
    }
    const { username } = params;

    const user = await User.findOne({ username: username });

    // check if user exist
    if (!user) {
      return res.status(400).json({ error: "User doesn't exist" });
    }

    res.status(200).json({
      data: userSchemaMapper(user),
      refreshedTokenMessage: res.locals.refreshedTokenMessage,
    });
  } catch (error) {
    console.log(error);
    res.status(500).json({ error: error.message });
  }
};

/**
 * Create a new group
  - Request Body Content: An object having a string attribute for the `name` of the group and an array that lists all the `memberEmails`
  - Response `data` Content: An object having an attribute `group` (this object must have a string attribute for the `name`
    of the created group and an array for the `members` of the group), an array that lists the `alreadyInGroup` members
    (members whose email is already present in a group) and an array that lists the `membersNotFound` (members whose email
    +does not appear in the system)
  - Optional behavior:
    - error 401 is returned if there is already an existing group with the same name
    - error 401 is returned if all the `memberEmails` either do not exist or are already in a group
 */
export const createGroup = async (req, res) => {
  try {
    // Check if request user exist
    const { flag, cause, currUser, isAdmin } = await verifyUserOrAdmin(
      req,
      res
    );
    if (!flag) {
      return res.status(401).json({ error: cause });
    }

    // validate params
    const schema = yup.object({
      name: yup.string().required(),
      memberEmails: yup.array(yup.string().email().required()).required(),
    });

    const { body, errorMessage, isValidationOk } = validateRequest(
      req,
      null,
      schema,
      null
    );
    if (!isValidationOk) {
      return res.state(400).json({ error: errorMessage });
    }

    const { name, memberEmails } = body;

    // add currUser to memberEmails if not inside
    if (!memberEmails.includes(currUser.email)) {
      memberEmails.push(currUser.email);
    }

    // check for existing group
    const group = await Group.findOne({ name: name });
    if (group) {
      return res.status(400).json({ error: "Group already exists" });
    }

    // find existing users
    const [membersFound, membersNotFound] = await findExistingUsers(
      memberEmails
    );

    // find users in a group
    const [membersNotInGroup, membersInGroup] = await findUsersGroup(
      membersFound
    );

    // check if every user is non-existing or if is part of a group
    if (membersFound.length === membersInGroup.length) {
      return res
        .status(400)
        .json({ error: "User don't exit or already in a group" });
    }

    const members = await getUserReference(membersNotInGroup);
    const savedGroup = await Group.create([{ name: name, members: members }]);

    res.status(200).json({
      data: {
        group: groupSchemaMapper(savedGroup[0]),
        alreadyInGroup: membersInGroup,
        membersNotFound: membersNotFound,
      },
      refreshedTokenMessage: res.locals.refreshedTokenMessage,
    });
  } catch (err) {
    console.log(err);
    res.status(500).json({ error: err.message });
  }
};

/**
 * Return all the groups
  - Request Body Content: None
  - Response `data` Content: An array of objects, each one having a string attribute for the `name` of the group
    and an array for the `members` of the group
  - Optional behavior:
    - empty array is returned if there are no groups
 */
export const getGroups = async (req, res) => {
  try {
    // Check if request user exist
    const { flag, cause } = await verifyAdmin(req, res);
    if (!flag) {
      return res.status(401).json({ error: cause });
    }

    const groups = await Group.find();

    res.status(200).json({
      data: { groups: groups.map(groupSchemaMapper) },
      refreshedTokenMessage: res.locals.refreshedTokenMessage,
    });
  } catch (err) {
    console.log(err);
    res.status(500).json({ error: err.message });
  }
};

/**
 * Return information of a specific group
  - Request Body Content: None
  - Response `data` Content: An object having a string attribute for the `name` of the group and an array for the 
    `members` of the group
  - Optional behavior:
    - error 401 is returned if the group does not exist
 */
export const getGroup = async (req, res) => {
  try {
    // Check if request user exist
    const { flag, cause, currUser, isAdmin } = await verifyUserOrAdmin(
      req,
      res
    );
    if (!flag) {
      return res.status(401).json({ error: cause });
    }

    // validate params
    const schema = yup.object({
      name: yup.string().required(),
    });

    const { params, errorMessage, isValidationOk } = validateRequest(
      req,
      schema
    );
    if (!isValidationOk) {
      return res.state(400).json({ error: errorMessage });
    }

    const { name } = params;

    // check if group exist
    const group = await Group.findOne({ name: name });

    if (!group) {
      return res.status(400).json({ error: "Group does not exists" });
    }

    // Can only get a group if user is inside,
    // admin can get any group.
    if (!isAdmin) {
      const userInGroup = group.members
        .map((m) => m.email)
        .includes(currUser.email);

      if (!userInGroup)
        return res.status(401).json({ error: "Not part of a group" });
    }

    res.status(200).json({
      data: groupSchemaMapper(group),
      refreshedTokenMessage: res.locals.refreshedTokenMessage,
    });
  } catch (err) {
    console.log(err);
    res.status(500).json({ error: err.message });
  }
};

/**
 * Add new members to a group
  - Request Body Content: An array of strings containing the emails of the members to add to the group
  - Response `data` Content: An object having an attribute `group` (this object must have a string attribute for the `name` of the
    created group and an array for the `members` of the group, this array must include the new members as well as the old ones), 
    an array that lists the `alreadyInGroup` members (members whose email is already present in a group) and an array that lists 
    the `membersNotFound` (members whose email does not appear in the system)
  - Optional behavior:
    - error 401 is returned if the group does not exist
    - error 401 is returned if all the `memberEmails` either do not exist or are already in a group
 */
export const addToGroup = async (req, res) => {
  try {
    /** @type {typeof User.schema.obj} */
    let currUser;
    let isAdmin = false;
    // Can be called by user
    if (req.path.endsWith("/add")) {
      const { flag, cause, currUser: user } = await verifyUserOrAdmin(req, res);
      if (!flag) return res.status(401).json({ error: cause });

      currUser = user;
    }
    // Can only be called by admin
    else if (req.path.endsWith("/insert")) {
      const { flag, cause, currUser: user } = await verifyAdmin(req, res);
      if (!flag) return res.status(401).json({ error: cause });

      currUser = user;
      isAdmin = true;
    } else {
      throw Error(`Wrong req.path: ${req.path}`);
    }

    // Validation
    const schemaBody = yup.object({
      emails: yup.array(yup.string().email().required()).required(),
    });

    const schemaParams = yup.object({
      name: yup.string().required(),
    });

    const { body, params, errorMessage, isValidationOk } = validateRequest(
      req,
      schemaParams,
      schemaBody
    );
    if (!isValidationOk) {
      return res.status(400).json({ error: errorMessage });
    }

    const { emails } = body;
    const { name } = params;

    if (emails.length === 0) {
      return res.status(400).json({ error: "List is empty" });
    }

    const group = await Group.findOne({ name: name });

    // check if group exists
    if (!group) {
      return res.status(400).json({ error: "Group does not exist" });
    }

    // If user request can only add to group where he belongs
    if (!isAdmin) {
      const userInGroup = group.members
        .map((m) => m.email)
        .includes(currUser.email);

      if (!userInGroup)
        return res.status(401).json({ error: "User not in group" });
    }

    // find existing users
    const [membersFound, membersNotFound] = await findExistingUsers(emails);

    // find users in a group
    const [membersNotInGroup, membersInGroup] = await findUsersGroup(
      membersFound
    );

    // check if every user is non-existing or if is part of a group
    if (membersFound.length === membersInGroup.length) {
      return res
        .status(400)
        .json({ error: "Users don't exist or already in a group" });
    }

    const members = await getUserReference(membersNotInGroup);
    const updatedGroup = await Group.findOneAndUpdate(
      { name: name },
      { $push: { members: { $each: members } } },
      { new: true }
    );

    res.status(200).json({
      data: {
        group: groupSchemaMapper(updatedGroup),
        alreadyInGroup: membersInGroup,
        membersNotFound: membersNotFound,
      },
      refreshedTokenMessage: res.locals.refreshedTokenMessage,
    });
  } catch (err) {
    console.log(err);
    res.status(500).json({ error: err.message });
  }
};

/**
 * Remove members from a group
  - Request Body Content: An object having an attribute `group` (this object must have a string attribute for the `name` of the
    created group and an array for the `members` of the group, this array must include only the remaining members),
    an array that lists the `notInGroup` members (members whose email is not in the group) and an array that lists 
    the `membersNotFound` (members whose email does not appear in the system)
  - Optional behavior:
    - error 401 is returned if the group does not exist
    - error 401 is returned if all the `memberEmails` either do not exist or are not in the group
 */
export const removeFromGroup = async (req, res) => {
  try {
    let currUser;
    let isAdmin = false;

    if (req.path.endsWith("/remove")) {
      const { flag, cause, currUser: user } = await verifyUserOrAdmin(req, res);
      if (!flag) return res.status(401).json({ error: cause });

      currUser = user;
    } else if (req.path.endsWith("/pull")) {
      const { flag, cause, currUser: user } = await verifyAdmin(req, res);
      if (!flag) return res.status(401).json({ error: cause });

      currUser = user;
      isAdmin = true;
    }

    const bodySchema = yup.object({
      emails: yup.array(yup.string().email().required()).required(),
    });

    const paramsSchema = yup.object({
      name: yup.string().required(),
    });

    const { isValidationOk, body, params, errorMessage } = validateRequest(
      req,
      paramsSchema,
      bodySchema
    );
    if (!isValidationOk) {
      return res.status(400).json({ error: errorMessage });
    }

    const { emails } = body;
    const { name } = params;

    if (emails.length === 0) {
      return res.status(400).json({ error: "List is empty" });
    }

    const group = await Group.findOne({ name: name });

    // check if group exists
    if (!group) {
      return res.status(400).json({ error: "Group does not exist" });
    }

    // check if user is in group
    if (!isAdmin) {
      const userInGroup = group.members
        .map((m) => m.email)
        .includes(currUser.email);

      if (!userInGroup)
        return res.status(401).json({ error: "User not in group" });
    }

    // find existing users
    const [membersFound, membersNotFound] = await findExistingUsers(emails);

    // find users in a group
    const [membersNotInGroup, membersInGroup] = await findUsersGroup(
      membersFound
    );

    // check if at least one user exist or is not part of a group
    if (membersFound.length === membersNotInGroup.length) {
      return res
        .status(400)
        .json({ error: "Users don't exist or not in a group" });
    }

    // find members to remove
    const membersToRemove = arrayIntersection(
      membersInGroup,
      group.members.map((m) => m.email)
    );

    // It's not possible to delete all members from a group
    const leaveOneMember = membersToRemove.length === group.members.length;

    const updatedGroup = await Group.findOneAndUpdate(
      { name: name },
      leaveOneMember
        ? {
            $push: {
              members: { $each: [], $slice: 1 },
            },
          }
        : {
            $pull: {
              members: {
                email: { $in: membersToRemove },
              },
            },
          },
      { new: true }
    );

    res.status(200).json({
      data: {
        group: groupSchemaMapper(updatedGroup),
        notInGroup: membersNotInGroup,
        membersNotFound: membersNotFound,
      },
      refreshedTokenMessage: res.locals.refreshedTokenMessage,
    });
  } catch (err) {
    console.log(err);
    res.status(500).json({ error: err.message });
  }
};

/**
 * Delete a user
  - Request Parameters: None
  - Request Body Content: A string equal to the `email` of the user to be deleted
  - Response `data` Content: An object having an attribute that lists the number of `deletedTransactions` and a boolean attribute that
    specifies whether the user was also `deletedFromGroup` or not.
  - Optional behavior:
    - error 401 is returned if the user does not exist 
 */
export const deleteUser = async (req, res) => {
  try {
    // TODO: auth

    const bodySchema = yup.object({
      email: yup.string().email().required(),
    });

    // Validate params
    const { isValidationOk, body, errorMessage } = validateRequest(
      req,
      null,
      bodySchema
    );
    if (!isValidationOk) {
      return res.status(400).json({ error: errorMessage });
    }
    const { email } = body;

    const user = await User.findOneAndDelete({ email: email });

    // check if user exist
    if (!user) {
      return res.status(400).json({ error: "User doesn't exist" });
    }

    let deletedFromGroup = false;
    // Find if user is in a group
    const toRemoveFromGroup = await Group.aggregate([
      {
        $match: {
          members: { $elemMatch: { email: email } },
        },
      },
    ]);

    // remove user from gruop
    if (toRemoveFromGroup.length !== 0) {
      const updatedGroup = await Group.findOneAndUpdate(
        { name: toRemoveFromGroup[0].name },
        { $pull: { members: { email: email } } },
        { new: true }
      );

      if (updatedGroup.members.length === 0) {
        await Group.findOneAndDelete({ name: updatedGroup.name });
      }

      deletedFromGroup = true;
    }

    // delete users transactions
    const removedTransactions = await transactions.deleteMany({
      username: user.username,
    });

    res.status(200).json({
      data: {
        deletedTransactions: removedTransactions.deletedCount,
        deletedFromGroup: deletedFromGroup,
      },
      message: res.locals.message,
    });
  } catch (err) {
    console.log(err);
    res.status(500).json({ error: err.message });
  }
};

/**
 * Delete a group
  - Request Body Content: A string equal to the `name` of the group to be deleted
  - Response `data` Content: A message confirming successful deletion
  - Optional behavior:
    - error 401 is returned if the group does not exist
 */
export const deleteGroup = async (req, res) => {
  try {
    const { flag, cause } = await verifyAdmin(req, res);
    if (!flag) {
      return res.status(401).json({ error: cause });
    }

    const bodySchema = yup.object({
      name: yup.string().required(),
    });

    const { isValidationOk, body, errorMessage } = validateRequest(
      req,
      null,
      bodySchema
    );
    if (!isValidationOk) {
      return res.status(400).json({ error: errorMessage });
    }
    const { name } = body;

    const group = await Group.findOneAndDelete({ name: name });

    // check if group exists
    if (!group) {
      return res.status(400).json({ error: "Group does not exists" });
    }

    res.status(200).json({
      data: { message: "Group delete successfully" },
      refreshedTokenMessage: res.locals.refreshedTokenMessage,
    });
  } catch (err) {
    console.log(err);
    res.status(500).json({ error: err.message });
  }
};<|MERGE_RESOLUTION|>--- conflicted
+++ resolved
@@ -9,17 +9,13 @@
   getUserReference,
   groupSchemaMapper,
 } from "./group.utils.js";
-<<<<<<< HEAD
 import { userSchemaMapper } from "./users.utils.js";
-import { verifyAuth } from "./utils.js";
-=======
 import {
   verifyAdmin,
   verifyAuth,
   verifyUser,
   verifyUserOrAdmin,
 } from "./utils.js";
->>>>>>> d9f83333
 import * as yup from "yup";
 import { validateRequest } from "./validate.js";
 
