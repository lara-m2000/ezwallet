import request from "supertest";
import { app } from "../app";
import { categories, transactions } from "../models/model";
import { User } from "../models/User.js";
import {
    createTransaction,
    deleteTransactions,
    getAllTransactions,
    getTransactionsByUser,
    getTransactionsByUserByCategory,
    deleteTransaction,
} from "../controllers/controller";
import { verifyAuth } from "../controllers/utils";

//jest.mock('../models/model');
jest.mock("../models/User.js");
jest.mock("../models/model.js");
jest.mock("../controllers/utils.js");

beforeEach(() => {
    jest.clearAllMocks();
    /*categories.find.mockClear();
      categories.prototype.save.mockClear();
      transactions.find.mockClear();
      transactions.deleteOne.mockClear();
      transactions.aggregate.mockClear();
      transactions.prototype.save.mockClear();*/
});

describe("createCategory", () => {
    test("Dummy test, change it", () => {
        expect(true).toBe(true);
    });
});

describe("updateCategory", () => {
    test("Dummy test, change it", () => {
        expect(true).toBe(true);
    });
});

describe("deleteCategory", () => {
    test("Dummy test, change it", () => {
        expect(true).toBe(true);
    });
});

describe("getCategories", () => {
    test("Dummy test, change it", () => {
        expect(true).toBe(true);
    });
});

describe("createTransaction", () => {
    const mockRes = () => ({
        status: jest.fn().mockReturnThis(),
        json: jest.fn(),
        locals: {
            refreshedTokenMessage: "RefreshToken",
        },
    });
    const mockReq = () => ({
        cookies: {},
        body: {
            username: "testuser",
            type: "testcategory",
            amount: "100",
        },
        params: { username: "testuser" },
    });
    beforeEach(() => {
        jest.resetAllMocks();
        verifyAuth.mockReturnValue({ flag: true });
    });

    afterEach(() => {
        jest.clearAllMocks();
    });

    test("Expect to sucessfully create a new transaction", async () => {
        const req = mockReq();
        const res = mockRes();
        const new_transaction = {
            username: "testuser",
            type: "testcategory",
            amount: "100",
            date: "2023-05-17",
        };

        // mock the existance of the user
        jest.spyOn(User, "findOne").mockResolvedValue({
            username: "testuser",
            refreshToken: "testrefreshtoken",
        });
        // mock the existance of the category
        jest
            .spyOn(categories, "findOne")
            .mockResolvedValue({ type: "testcategory" });
        jest.spyOn(transactions, "create").mockResolvedValue(new_transaction);

        await createTransaction(req, res);
        expect(verifyAuth).toHaveBeenCalledWith(req, res, {
            authType: "User",
            username: req.body.username,
        });
        expect(User.findOne).toHaveBeenCalledWith({ username: req.body.username });
        expect(categories.findOne).toHaveBeenCalledWith({ type: req.body.type });
        expect(transactions.create).toHaveBeenCalledWith({
            username: req.body.username,
            amount: Number(req.body.amount),
            type: req.body.type,
        });
        expect(res.json).toHaveBeenCalledWith({
            data: new_transaction,
            refreshedTokenMessage: res.locals.refreshedTokenMessage,
        });
    });
    test("Expect to fail due to missing body attribute", async () => {
        const req = mockReq();
        const res = mockRes();
        req.body = { username: "testuser", amount: 0 };

        await createTransaction(req, res);
        expect(transactions.create).not.toHaveBeenCalled();
        expect(res.status).toHaveBeenCalledWith(400);
        expect(res.json).toHaveBeenCalledWith({ error: "Missing body attributes" });
    });
    test("Expect to fail due to empty string body attribute", async () => {
        const req = mockReq();
        const res = mockRes();
        req.body = { username: "", amount: 0, type: "testcategory" };

        await createTransaction(req, res);
        expect(transactions.create).not.toHaveBeenCalled();
        expect(res.status).toHaveBeenCalledWith(400);
        expect(res.json).toHaveBeenCalledWith({ error: "Missing body attributes" });
    });
    test("Expect to return error when user not authenticated", async () => {
        const req = mockReq();
        const res = mockRes();
        const authMessage = "failure cause";

        verifyAuth.mockReturnValue({ flag: false, cause: authMessage });

        await createTransaction(req, res);
        expect(verifyAuth).toBeCalledWith(req, res, {
            authType: "User",
            username: req.body.username,
        });
        expect(transactions.create).not.toHaveBeenCalled();
        expect(res.status).toHaveBeenCalledWith(401);
        expect(res.json).toHaveBeenCalledWith({ error: authMessage });
    });
    test("Expect error due to username mismatch", async () => {
        const req = mockReq();
        const res = mockRes();
        req.params.username = "anotherUser";

        await createTransaction(req, res);

        expect(transactions.create).not.toHaveBeenCalled();
        expect(res.status).toHaveBeenCalledWith(400);
        expect(res.json).toHaveBeenCalledWith({ error: "Username mismatch" });
    });
    test("Expect user not to be found", async () => {
        const req = mockReq();
        const res = mockRes();
        // mock the not existance of the user
        jest.spyOn(User, "findOne").mockResolvedValue(null);

        await createTransaction(req, res);
        expect(User.findOne).toHaveBeenCalled();
        expect(transactions.create).not.toHaveBeenCalled();
        expect(res.status).toHaveBeenCalledWith(400);
        expect(res.json).toHaveBeenCalledWith({ error: "User not found" });
    });
    test("Expected category not to be found", async () => {
        const req = mockReq();
        const res = mockRes();

        jest.spyOn(User, "findOne").mockResolvedValue({
            username: "testuser",
            refreshToken: "testrefreshtoken",
        });
        jest.spyOn(categories, "findOne").mockResolvedValue(null);

        await createTransaction(req, res);

        expect(User.findOne).toHaveBeenCalledWith({ username: req.body.username });
        expect(categories.findOne).toHaveBeenCalledWith({ type: req.body.type });
        expect(transactions.create).not.toHaveBeenCalled();
        expect(res.status).toHaveBeenCalledWith(400);
        expect(res.json).toHaveBeenCalledWith({ error: "Category not found" });
    });
    test("Expect error due to invalid 'amount' attribute", async () => {
        const req = mockReq();
        const res = mockRes();
        req.body.amount = "A100";

        jest.spyOn(User, "findOne").mockResolvedValue({ username: "testuser" });
        jest
            .spyOn(categories, "findOne")
            .mockResolvedValue({ type: "testcategory" });

        await createTransaction(req, res);

        expect(transactions.create).not.toHaveBeenCalled();
        expect(res.status).toHaveBeenCalledWith(400);
        expect(res.json).toHaveBeenCalledWith({ error: "Invalid 'amount' value" });
    });

    test("Expect to return a server error if an exception occurs", async () => {
        const req = mockReq();
        const res = mockRes();
        const errorMessage = "Server error";
        jest.spyOn(User, "findOne").mockResolvedValue({
            username: "testuser",
            refreshToken: "testrefreshtoken",
        });
        jest
            .spyOn(categories, "findOne")
            .mockResolvedValue({ type: "testcategory" });
        jest
            .spyOn(transactions, "create")
            .mockRejectedValue(new Error(errorMessage));

        await createTransaction(req, res);
        expect(User.findOne).toHaveBeenCalledWith({ username: req.body.username });
        expect(categories.findOne).toHaveBeenCalledWith({ type: req.body.type });
        expect(transactions.create).rejects.toThrowError(errorMessage);
        expect(res.status).toHaveBeenCalledWith(500);
        expect(res.json).toHaveBeenCalledWith({ error: errorMessage });
    });
});

describe("getAllTransactions", () => {
    const mockRes = () => ({
        status: jest.fn().mockReturnThis(),
        json: jest.fn(),
        locals: {
            refreshedTokenMessage: "RefreshToken",
        },
    });

    beforeEach(() => {
        jest.resetAllMocks();
        verifyAuth.mockReturnValue({ flag: true });
    });

    afterEach(() => {
        jest.clearAllMocks();
    });
    test("Expect empty list if no transactions are present", async () => {
        const req = {};
        const res = mockRes();
        jest.spyOn(transactions, "aggregate").mockResolvedValue([]);

        await getAllTransactions(req, res);

        expect(verifyAuth).toHaveBeenCalledWith(req, res, { authType: "Admin" });
        expect(transactions.aggregate).toHaveBeenCalled();
        expect(res.json).toHaveBeenCalledWith({
            data: [],
            refreshedTokenMessage: res.locals.refreshedTokenMessage,
        });
    });
    test("Expect list of transactions", async () => {
        const req = {};
        const res = mockRes();
        const listDbTransactions = [
            {
                _id: "000",
                username: "Mario",
                amount: 100,
                type: "food",
                date: "2023-05-19T00:00:00",
                categories_info: { color: "red" },
            },
            {
                _id: "aaa",
                username: "Luigi",
                amount: 20,
                type: "food",
                date: "2023-05-19T10:00:00",
                categories_info: { color: "red" },
            },
        ];
        const resultList = [
            {
                username: "Mario",
                amount: 100,
                type: "food",
                date: "2023-05-19T00:00:00",
                color: "red",
            },
            {
                username: "Luigi",
                amount: 20,
                type: "food",
                date: "2023-05-19T10:00:00",
                color: "red",
            },
        ];
        jest.spyOn(transactions, "aggregate").mockResolvedValue(listDbTransactions);

        await getAllTransactions(req, res);

        expect(verifyAuth).toHaveBeenCalledWith(req, res, { authType: "Admin" });
        expect(transactions.aggregate).toHaveBeenCalled();
        expect(res.json).toHaveBeenCalledWith({
            data: resultList,
            refreshedTokenMessage: res.locals.refreshedTokenMessage,
        });
    });
    test("Expect to return error when user is not an admin", async () => {
        const req = {};
        const res = mockRes();
        const authMessage = "Not an admin";
        verifyAuth.mockReturnValue({ flag: false, cause: authMessage });

        await getAllTransactions(req, res);

        expect(verifyAuth).toHaveBeenCalledWith(req, res, { authType: "Admin" });
        expect(transactions.aggregate).not.toHaveBeenCalled();
        expect(res.status).toHaveBeenCalledWith(401);
        expect(res.json).toHaveBeenCalledWith({ error: authMessage });
    });
    //TODO: check
    test("Expect to return a server error if an exception occurs", async()=>{
            const req={};
            const res=mockRes();
            const errorMessage="Server error"
            jest.spyOn(transactions, "aggregate").mockRejectedValue(new Error(errorMessage));
    
            await getAllTransactions();
    
            expect(verifyAuth).toHaveBeenCalled();
            expect(res.status).toHaveBeenCalledWith(500);
            expect(res.json).toHaveBeenCalledWith({error: errorMessage})
        });
});

describe("getTransactionsByUser", () => {

    beforeEach(() => {
        jest.resetAllMocks();
        verifyAuth.mockReturnValue({ flag: true });
    });

    afterEach(() => {
        jest.clearAllMocks();
    });
<<<<<<< HEAD
=======
    test.skip("Expect list of transactions, made by Admin", async () => {
        const req = mockReq(true);
        const res = mockRes();
        const listTransactions = [
            {
                _id: "000",
                username: "Mario",
                amount: 100,
                type: "food",
                date: "2023-05-19T00:00:00",
                categories_info: { color: "red" },
            },
            {
                _id: "111",
                username: "Mario",
                amount: 70,
                type: "health",
                date: "2023-05-19T10:00:00",
                categories_info: { color: "green" },
            },
        ];
        const resultList = [
            {
                _id: "000",
                username: "Mario",
                amount: 100,
                type: "food",
                date: "2023-05-19T00:00:00",
                color: "red",
            },
            {
                _id: "111",
                username: "Mario",
                amount: 70,
                type: "health",
                date: "2023-05-19T10:00:00",
                color: "green",
            },
        ];

        jest.spyOn(User, "findOne").mockResolvedValue({ username: "Mario" });
        jest.spyOn(transactions, "aggregate").mockResolvedValue(listTransactions);
        await getTransactionsByUser(req, res);

        expect(verifyAuth).toHaveBeenCalledWith(req, res, { authType: "Admin" });
        expect(User.findOne).toHaveBeenCalled();
        expect(transactions.aggregate).toHaveBeenCalled();
        expect(res.json).toHaveBeenCalledWith({
            data: resultList,
            refreshedTokenMessage: res.locals.refreshedTokenMessage,
        });
    });
>>>>>>> 8e0283c6

    test("should return transactions for a valid user", async () => {
        const req = {
            params: { username: "Mario" },
            url: "/api/users/Mario/transactions",
        };
        const res = {
            json: jest.fn(),
            status: jest.fn().mockReturnThis(),
            locals: { refreshedTokenMessage: "Token refreshed" },
        };

        User.findOne.mockResolvedValue({ username: "Mario" });
        transactions.aggregate.mockResolvedValue([
            {
                _id: "transactionId1",
                username: "Mario",
                amount: 100,
                type: "food",
                date: "2023-05-19T00:00:00",
                categories_info: { color: "red" },
            },
            {
                _id: "transactionId2",
                username: "Mario",
                amount: 70,
                type: "health",
                date: "2023-05-19T10:00:00",
                categories_info: { color: "green" },
            },
        ]);

        await getTransactionsByUser(req, res);

        expect(User.findOne).toHaveBeenCalledWith({ username: "Mario" });
        expect(transactions.aggregate).toHaveBeenCalledWith([
            { $match: { username: "Mario" } },
            {
                $lookup: {
                    from: "categories",
                    localField: "type",
                    foreignField: "type",
                    as: "categories_info",
                },
            },
            { $unwind: "$categories_info" },
        ]);

        expect(res.status).toHaveBeenCalledWith(200);
        expect(res.json).toHaveBeenCalledWith({
            data: [
                {
                    username: "Mario",
                    amount: 100,
                    type: "food",
                    color: "red",
                    date: "2023-05-19T00:00:00",
                },
                {
                    username: "Mario",
                    amount: 70,
                    type: "health",
                    color: "green",
                    date: "2023-05-19T10:00:00",
                },
            ],
            refreshedTokenMessage: "Token refreshed",
        });
    });
    test("should return transactions for a valid user asked by an admin", async () => {
        const req = {
            params: { username: "Mario" },
            url: "/api/transactions/users/Mario",
        };
        const res = {
            json: jest.fn(),
            status: jest.fn().mockReturnThis(),
            locals: { refreshedTokenMessage: "Token refreshed" },
        };

        User.findOne.mockResolvedValue({ username: "Mario" });
        transactions.aggregate.mockResolvedValue([
            {
                _id: "transactionId1",
                username: "Mario",
                amount: 100,
                type: "food",
                date: "2023-05-19T00:00:00",
                categories_info: { color: "red" },
            },
            {
                _id: "transactionId2",
                username: "Mario",
                amount: 70,
                type: "health",
                date: "2023-05-19T10:00:00",
                categories_info: { color: "green" },
            },
        ]);

        await getTransactionsByUser(req, res);

        expect(verifyAuth).toHaveBeenCalledWith(req, res, { authType: "Admin" });
        expect(User.findOne).toHaveBeenCalledWith({ username: "Mario" });
        expect(transactions.aggregate).toHaveBeenCalledWith([
            { $match: { username: "Mario" } },
            {
                $lookup: {
                    from: "categories",
                    localField: "type",
                    foreignField: "type",
                    as: "categories_info",
                },
            },
            { $unwind: "$categories_info" },
        ]);

        expect(res.status).toHaveBeenCalledWith(200);
        expect(res.json).toHaveBeenCalledWith({
            data: [
                {
                    username: "Mario",
                    amount: 100,
                    type: "food",
                    color: "red",
                    date: "2023-05-19T00:00:00",
                },
                {
                    username: "Mario",
                    amount: 70,
                    type: "health",
                    color: "green",
                    date: "2023-05-19T10:00:00",
                },
            ],
            refreshedTokenMessage: "Token refreshed",
        });
    });
    test("should return 400 error if user not found", async () => {
        const req = {
            params: { username: "NonexistentUser" },
            url: "/api/users/NonexistentUser/transactions",
        };
        const res = {
            json: jest.fn(),
            status: jest.fn().mockReturnThis(),
        };

        User.findOne.mockResolvedValue(null);

        await getTransactionsByUser(req, res);

        expect(res.status).toHaveBeenCalledWith(400);
        expect(res.json).toHaveBeenCalledWith({ error: "User not found" });
    });
    test("should return 401 error if verifyAuth (authType:User) returns false", async () => {
        const req = {
            params: { username: "Mario" },
            url: "/api/users/Mario/transactions",
        };
        const res = {
            json: jest.fn(),
            status: jest.fn().mockReturnThis(),
        };
        verifyAuth.mockReturnValue({ flag: false, cause: "error" });

        await getTransactionsByUser(req, res);

        expect(verifyAuth).toHaveBeenCalledWith(req, res, {
            authType: "User",
            username: "Mario",
        });
        expect(res.status).toHaveBeenCalledWith(401);
        expect(res.json).toHaveBeenCalledWith({ error: "error" });
    });
    test("should return 401 error if verifyAuth (authType:Admin) returns false", async () => {
        const req = {
            params: { username: "Mario" },
            url: "/api/transactions/users/Mario",
        };
        const res = {
            json: jest.fn(),
            status: jest.fn().mockReturnThis(),
        };
        verifyAuth.mockReturnValue({ flag: false, cause: "error" });

        await getTransactionsByUser(req, res);

        expect(verifyAuth).toHaveBeenCalledWith(req, res, { authType: "Admin" });
        expect(res.status).toHaveBeenCalledWith(401);
        expect(res.json).toHaveBeenCalledWith({ error: "error" });
    });
    test("should return 500 error if exception occurs-1", async () => {
        const req = {
            params: { username: "Mario" },
            url: "/api/transactions/users/Mario",
        };
        const res = {
            json: jest.fn(),
            status: jest.fn().mockReturnThis(),
        };

        User.findOne.mockRejectedValue(new Error("error"));

        await getTransactionsByUser(req, res);

        expect(res.status).toHaveBeenCalledWith(500);
        expect(res.json).toHaveBeenCalledWith({ error: "error" });
        expect(User.findOne).toHaveBeenCalledWith({ username: "Mario" });
    });
    test("should return 500 error if exception occurs-2", async () => {
        const req = {
            params: { username: "Mario" },
            url: "/api/transactions/users/Mario",
        };
        const res = {
            json: jest.fn(),
            status: jest.fn().mockReturnThis(),
            locals: { refreshedTokenMessage: "Token refreshed" },
        };
        User.findOne.mockResolvedValue({ username: "Mario" });
        transactions.aggregate.mockResolvedValue({ map: jest.fn().mockImplementation(() => { throw { error: "error" } }) });

        await getTransactionsByUser(req, res);

        expect(res.status).toHaveBeenCalledWith(500);
    });
    test.todo("should return filtered transactions if query params are provided");

});

describe("getTransactionsByUserByCategory", () => {
    beforeEach(() => {
        jest.resetAllMocks();
        verifyAuth.mockReturnValue({ flag: true });
    });

    afterEach(() => {
        jest.clearAllMocks();
    });
    test('should return transactions for a user and category, asked by a user', async () => {
        const req = {
            params: {
                username: 'Mario',
                category: 'food',
            },
            url: '/api/users/Mario/transactions/category/food',
        };
        const res = {
            status: jest.fn().mockReturnThis(),
            json: jest.fn(),
            locals: {
                refreshedTokenMessage: 'Token refreshed',
            },
        };

        // Mock the verifyAuth function
        verifyAuth.mockReturnValue({
            flag: true,
            cause: null,
        });

        // Mock the User.findOne and categories.findOne functions
        User.findOne.mockResolvedValue({ username: 'Mario' });
        categories.findOne.mockResolvedValue({ type: 'food', color: 'red' });

        // Mock the transactions.aggregate function
        transactions.aggregate.mockResolvedValue([
            {
                _id: 'transaction1',
                username: 'Mario',
                amount: 100,
                type: 'food',
                categories_info: { color: 'red' },
                date: '2023-05-19T00:00:00',
            },
        ]);

        // Call the function being tested
        await getTransactionsByUserByCategory(req, res);

        // Assertions
        expect(verifyAuth).toHaveBeenCalledWith(req, res, { authType: 'User', username: 'Mario' });
        expect(User.findOne).toHaveBeenCalledWith({ username: 'Mario' });
        expect(categories.findOne).toHaveBeenCalledWith({ type: 'food' });
        expect(transactions.aggregate).toHaveBeenCalledWith([
            { $match: { username: 'Mario', type: 'food' } },
            {
                $lookup: {
                    from: 'categories',
                    localField: 'type',
                    foreignField: 'type',
                    as: 'categories_info',
                },
            },
            { $unwind: '$categories_info' },
        ]);
        expect(res.status).toHaveBeenCalledWith(200);
        expect(res.json).toHaveBeenCalledWith({
            data: [{
                username: 'Mario',
                amount: 100,
                type: 'food',
                color: 'red',
                date: '2023-05-19T00:00:00',
            }],
            refreshedTokenMessage: 'Token refreshed',
        });
    });
    test('should return transactions for a user and category, asked by a admin', async () => {
        const req = {
            params: {
                username: 'Mario',
                category: 'food',
            },
            url: '/api/transactions/users/Mario/category/food',
        };
        const res = {
            status: jest.fn().mockReturnThis(),
            json: jest.fn(),
            locals: {
                refreshedTokenMessage: 'Token refreshed',
            },
        };

        // Mock the verifyAuth function
        verifyAuth.mockReturnValue({
            flag: true,
            cause: null,
        });

        // Mock the User.findOne and categories.findOne functions
        User.findOne.mockResolvedValue({ username: 'Mario' });
        categories.findOne.mockResolvedValue({ type: 'food', color: 'red' });

        // Mock the transactions.aggregate function
        transactions.aggregate.mockResolvedValue([
            {
                _id: 'transaction1',
                username: 'Mario',
                amount: 100,
                type: 'food',
                categories_info: { color: 'red' },
                date: '2023-05-19T00:00:00',
            },
        ]);

        // Call the function being tested
        await getTransactionsByUserByCategory(req, res);

        // Assertions
        expect(verifyAuth).toHaveBeenCalledWith(req, res, { authType: 'Admin' });
        expect(User.findOne).toHaveBeenCalledWith({ username: 'Mario' });
        expect(categories.findOne).toHaveBeenCalledWith({ type: 'food' });
        expect(transactions.aggregate).toHaveBeenCalledWith([
            { $match: { username: 'Mario', type: 'food' } },
            {
                $lookup: {
                    from: 'categories',
                    localField: 'type',
                    foreignField: 'type',
                    as: 'categories_info',
                },
            },
            { $unwind: '$categories_info' },
        ]);
        expect(res.status).toHaveBeenCalledWith(200);
        expect(res.json).toHaveBeenCalledWith({
            data: [{
                username: 'Mario',
                amount: 100,
                type: 'food',
                color: 'red',
                date: '2023-05-19T00:00:00',
            }],
            refreshedTokenMessage: 'Token refreshed',
        });
    });
    test('should return 400 error if the user is not found', async () => {
        const req = {
            params: {
                username: 'Mario',
                category: 'food',
            },
            url: '/api/transactions/users/Mario/category/food',
        };
        const res = {
            status: jest.fn().mockReturnThis(),
            json: jest.fn(),
            locals: {
                refreshedTokenMessage: 'Token refreshed',
            },
        };
        // Mock the verifyAuth function
        verifyAuth.mockReturnValue({
            flag: true,
            cause: null,
        });

        // Mock the User.findOne function to return null
        User.findOne.mockResolvedValue(null);

        // Call the function being tested
        await getTransactionsByUserByCategory(req, res);

        // Assertions
        expect(res.status).toHaveBeenCalledWith(400);
        expect(res.json).toHaveBeenCalledWith({ error: 'User not found' });
    });
    test('should return 400 error if the category is not found', async () => {
        const req = {
            params: {
                username: 'Mario',
                category: 'food',
            },
            url: '/api/transactions/users/Mario/category/food',
        };
        const res = {
            status: jest.fn().mockReturnThis(),
            json: jest.fn(),
            locals: {
                refreshedTokenMessage: 'Token refreshed',
            },
        };
        // Mock the verifyAuth function
        verifyAuth.mockReturnValue({
            flag: true,
            cause: null,
        });

        // Mock the User.findOne and categories.findOne functions
        User.findOne.mockResolvedValue({ username: 'Mario' });
        categories.findOne.mockResolvedValue(null);

        // Call the function being tested
        await getTransactionsByUserByCategory(req, res);

        // Assertions
        expect(res.status).toHaveBeenCalledWith(400);
        expect(res.json).toHaveBeenCalledWith({ error: 'Category not found' });
    });
    test('should return 401 error for unauthorized access', async () => {
        const req = {
            params: {
                username: 'Mario',
                category: 'food',
            },
            url: '/api/transactions/users/Mario/category/food',
        };
        const res = {
            status: jest.fn().mockReturnThis(),
            json: jest.fn(),
            locals: {
                refreshedTokenMessage: 'Token refreshed',
            },
        };
        // Mock the verifyAuth function to return unauthorized access
        verifyAuth.mockReturnValue({
            flag: false,
            cause: 'Unauthorized access',
        });

        // Call the function being tested
        await getTransactionsByUserByCategory(req, res);

        // Assertions
        expect(res.status).toHaveBeenCalledWith(401);
        expect(res.json).toHaveBeenCalledWith({ error: 'Unauthorized access' });
    });
    test('should return 500 error if exception occurs', async () => {
        const req = {
            params: {
                username: 'Mario',
                category: 'food',
            },
            url: '/api/transactions/users/Mario/category/food',
        };
        const res = {
            status: jest.fn().mockReturnThis(),
            json: jest.fn(),
            locals: {
                refreshedTokenMessage: 'Token refreshed',
            },
        };

        verifyAuth.mockReturnValue({ flag: true, cause: null });
        User.findOne.mockResolvedValue({ username: 'Mario' });
        categories.findOne.mockResolvedValue({ type: 'food', color: 'red' });
        transactions.aggregate.mockRejectedValue(Object.assign({}, { message: 'Exception' }));

        // Call the function being tested
        await getTransactionsByUserByCategory(req, res);

        // Assertions
        expect(res.status).toHaveBeenCalledWith(500);
        expect(res.json).toHaveBeenCalledWith({ error: 'Exception' });
    });


});

describe("getTransactionsByGroup", () => {
    test("Dummy test, change it", () => {
        expect(true).toBe(true);
    });
});

describe("getTransactionsByGroupByCategory", () => {
    test("Dummy test, change it", () => {
        expect(true).toBe(true);
    });
});

describe("deleteTransaction", () => {
    let req, res;
    beforeEach(() => {
        jest.resetAllMocks();
        verifyAuth.mockReturnValue({ flag: true });
        req = {
            params: { username: 'Mario' },
            body: { _id: '6hjkohgfc8nvu786' },
        };
        res = {
            status: jest.fn().mockReturnThis(),
            json: jest.fn(),
            locals: {
                refreshedTokenMessage: 'Token refreshed',
            },
        };
    });

    afterEach(() => {
        jest.clearAllMocks();
    });

    test('should delete a transaction and return a success message', async () => {
        const mockUser = { username: 'Mario' };
        const mockTransaction = { _id: '6hjkohgfc8nvu786', username: 'Mario' };

        // Mock User.findOne to return a user
        User.findOne.mockResolvedValue(mockUser);

        // Mock transactions.findById to return a transaction
        transactions.findById.mockResolvedValue(mockTransaction);

        // Mock transactions.deleteOne to return a deletion result
        transactions.deleteOne.mockResolvedValue({});

        await deleteTransaction(req, res);

        expect(res.status).toHaveBeenCalledWith(200);
        expect(res.json).toHaveBeenCalledWith({
            data: { message: 'Transaction deleted' },
            refreshedTokenMessage: "Token refreshed"
        });
        expect(User.findOne).toHaveBeenCalledWith({ username: 'Mario' });
        expect(transactions.findById).toHaveBeenCalledWith('6hjkohgfc8nvu786');
        expect(transactions.deleteOne).toHaveBeenCalledWith({ _id: '6hjkohgfc8nvu786' });
    });
    test('should return a 400 error if the request body is missing attributes', async () => {
        const mockUser = { username: 'Mario' };

        // Mock User.findOne to return a user
        User.findOne = jest.fn().mockResolvedValue(mockUser);

        req.body = {}; // Empty request body

        await deleteTransaction(req, res);

        expect(res.status).toHaveBeenCalledWith(400);
        expect(res.json).toHaveBeenCalledWith({ error: 'Missing body attributes' });
        expect(User.findOne).toHaveBeenCalledWith({ username: 'Mario' });
        expect(transactions.findById).not.toHaveBeenCalled();
        expect(transactions.deleteOne).not.toHaveBeenCalled();
    });
    test('should return a 400 error if the user is not found', async () => {
        // Mock User.findOne to return null (user not found)
        User.findOne = jest.fn().mockResolvedValue(null);

        await deleteTransaction(req, res);

        expect(res.status).toHaveBeenCalledWith(400);
        expect(res.json).toHaveBeenCalledWith({ error: 'User not found' });
        expect(User.findOne).toHaveBeenCalledWith({ username: 'Mario' });
        expect(transactions.findById).not.toHaveBeenCalled();
        expect(transactions.deleteOne).not.toHaveBeenCalled();
    });
    test('should return a 400 error if the transaction is not found', async () => {
        const mockUser = { username: 'Mario' };

        // Mock User.findOne to return a user
        User.findOne = jest.fn().mockResolvedValue(mockUser);

        // Mock transactions.findById to return null (transaction not found)
        transactions.findById = jest.fn().mockResolvedValue(null);

        await deleteTransaction(req, res);

        expect(res.status).toHaveBeenCalledWith(400);
        expect(res.json).toHaveBeenCalledWith({ error: 'Transaction not found' });
        expect(User.findOne).toHaveBeenCalledWith({ username: 'Mario' });
        expect(transactions.findById).toHaveBeenCalledWith('6hjkohgfc8nvu786');
        expect(transactions.deleteOne).not.toHaveBeenCalled();
    });
    test('should return a 401 error if the user is not authorized', async () => {
        const mockUser = { username: 'Luigi' }; // Different username

        // Mock User.findOne to return a different user
        verifyAuth.mockReturnValue({ flag: false, cause: 'Unauthorized' });

        await deleteTransaction(req, res);

        expect(res.status).toHaveBeenCalledWith(401);
        expect(res.json).toHaveBeenCalledWith({ error: 'Unauthorized' });
    });
    test('should return a 401 error if user asks to delete a transaction that is not theirs', async () => {
        const mockUser = { username: 'Mario' };
        const mockTransaction = { _id: '6hjkohgfc8nvu786', username: 'notMario' };

        // Mock User.findOne to return a user
        User.findOne.mockResolvedValue(mockUser);

        // Mock transactions.findById to return a transaction
        transactions.findById.mockResolvedValue(mockTransaction);

        await deleteTransaction(req, res);

        expect(res.status).toHaveBeenCalledWith(401);
        expect(res.json).toHaveBeenCalledWith({
            error: 'Unauthorized',
        });
        expect(User.findOne).toHaveBeenCalledWith({ username: 'Mario' });
        expect(transactions.findById).toHaveBeenCalledWith('6hjkohgfc8nvu786');
    });
    test('should return a 500 error if an error occurs', async () => {
        // Mock User.findOne to throw an error
        User.findOne = jest.fn().mockRejectedValue(new Error('Some error'));
    
        await deleteTransaction(req, res);
    
        expect(res.status).toHaveBeenCalledWith(500);
        expect(res.json).toHaveBeenCalledWith({ error: 'Some error' });
        expect(User.findOne).toHaveBeenCalledWith({ username: 'Mario' });
        expect(transactions.findById).not.toHaveBeenCalled();
        expect(transactions.deleteOne).not.toHaveBeenCalled();
      });

});

describe("deleteTransactions", () => {
    const mockRes = () => ({
        status: jest.fn().mockReturnThis(),
        json: jest.fn(),
        locals: {
            refreshedTokenMessage: "RefreshToken",
        },
    });
    const mockReq = () => ({
        body: {
            _ids: [],
        },
    });
    beforeEach(() => {
        jest.resetAllMocks();
        verifyAuth.mockReturnValue({ flag: true });
    });

    afterEach(() => {
        jest.clearAllMocks();
    });

    //derver error
    test("Expected to sucessfully delete many transctions", async () => {
        const req = mockReq();
        const res = mockRes();
        req.body._ids = ["1", "2"];
        //mock the existance of EVERY id
        jest.spyOn(transactions, "findById").mockResolvedValue({});
        jest.spyOn(transactions, "deleteMany").mockResolvedValue({});

        await deleteTransactions(req, res);

        expect(verifyAuth).toHaveBeenCalledWith(req, res, { authType: "Admin" });
        expect(transactions.findById).toHaveBeenCalledTimes(req.body._ids.length);
        expect(res.status).toHaveBeenCalledWith(200);
        expect(res.json).toHaveBeenCalledWith({
            data: { message: "Transactions deleted" },
            refreshedTokenMessage: res.locals.refreshedTokenMessage,
        });
    });
    test("Expected to be successful with empty array of _ids", async () => {
        const req = mockReq();
        const res = mockRes();
        jest.spyOn(transactions, "deleteMany").mockResolvedValue({});

        await deleteTransactions(req, res);

        expect(verifyAuth).toHaveBeenCalledWith(req, res, { authType: "Admin" });
        expect(transactions.findById).not.toHaveBeenCalled();
        expect(res.status).toHaveBeenCalledWith(200);
        expect(res.json).toHaveBeenCalledWith({
            data: { message: "Transactions deleted" },
            refreshedTokenMessage: res.locals.refreshedTokenMessage,
        });
    });
    test("Expected to return an error if missing body", async () => {
        const req = mockReq();
        const res = mockRes();
        req.body = {};

        await deleteTransactions(req, res);

        expect(verifyAuth).not.toHaveBeenCalled();
        expect(transactions.deleteMany).not.toHaveBeenCalled();
        expect(res.status).toHaveBeenCalledWith(400);
        expect(res.json).toHaveBeenCalledWith({ error: "Missing body attributes" });
    });
    test("Expected to return an error if user is not an Admin", async () => {
        const req = mockReq();
        const res = mockRes();
        const authMessage = "Not an admin";
        verifyAuth.mockReturnValue({ flag: false, cause: authMessage });

        await deleteTransactions(req, res);

        expect(verifyAuth).toHaveBeenCalledWith(req, res, { authType: "Admin" });
        expect(transactions.deleteMany).not.toHaveBeenCalled();
        expect(res.status).toHaveBeenCalledWith(401);
        expect(res.json).toHaveBeenCalledWith({ error: authMessage });
    });
    test("Expected to return an error if an id is an empty string", async () => {
        const req = mockReq();
        const res = mockRes();
        req.body._ids = ["1", ""];
        jest.spyOn(transactions, "findById").mockResolvedValue({});
        jest.spyOn(transactions, "deleteMany").mockResolvedValue({});

        await deleteTransactions(req, res);

        expect(verifyAuth).toHaveBeenCalledWith(req, res, { authType: "Admin" });
        expect(transactions.findById).toHaveBeenCalledTimes(1);
        expect(transactions.deleteMany).not.toHaveBeenCalled();
        expect(res.status).toHaveBeenCalledWith(400);
        expect(res.json).toHaveBeenCalledWith({ error: "Invalid transaction id" });
    });
    test("Expected to return an error if an id is not in the db", async () => {
        const req = mockReq();
        const res = mockRes();
        req.body._ids = ["1", "2"];
        // mock the existance of first transaction, not the second
        jest.spyOn(transactions, "findById").mockResolvedValueOnce({});
        jest.spyOn(transactions, "findById").mockResolvedValueOnce(null);
        jest.spyOn(transactions, "deleteMany").mockResolvedValue({});

        await deleteTransactions(req, res);

        expect(verifyAuth).toHaveBeenCalledWith(req, res, { authType: "Admin" });
        expect(transactions.findById).toHaveBeenCalledTimes(2);
        expect(transactions.deleteMany).not.toHaveBeenCalled();
        expect(res.status).toHaveBeenCalledWith(400);
        expect(res.json).toHaveBeenCalledWith({ error: "Invalid transaction id" });
    });
    test("Expect to return a server error if an exception occurs", async () => {
        const req = mockReq();
        const res = mockRes();
        const errorMessage = "Server error";
        jest.spyOn(transactions, "findById").mockResolvedValue({});
        jest
            .spyOn(transactions, "deleteMany")
            .mockRejectedValue(new Error(errorMessage));

        await deleteTransactions(req, res);

        expect(verifyAuth).toHaveBeenCalledWith(req, res, { authType: "Admin" });
        expect(transactions.findById).toHaveBeenCalledTimes(req.body._ids.length);
        expect(transactions.deleteMany).rejects.toThrowError(errorMessage);
        expect(res.status).toHaveBeenCalledWith(500);
        expect(res.json).toHaveBeenCalledWith({ error: errorMessage });
    });
});<|MERGE_RESOLUTION|>--- conflicted
+++ resolved
@@ -350,61 +350,6 @@
     afterEach(() => {
         jest.clearAllMocks();
     });
-<<<<<<< HEAD
-=======
-    test.skip("Expect list of transactions, made by Admin", async () => {
-        const req = mockReq(true);
-        const res = mockRes();
-        const listTransactions = [
-            {
-                _id: "000",
-                username: "Mario",
-                amount: 100,
-                type: "food",
-                date: "2023-05-19T00:00:00",
-                categories_info: { color: "red" },
-            },
-            {
-                _id: "111",
-                username: "Mario",
-                amount: 70,
-                type: "health",
-                date: "2023-05-19T10:00:00",
-                categories_info: { color: "green" },
-            },
-        ];
-        const resultList = [
-            {
-                _id: "000",
-                username: "Mario",
-                amount: 100,
-                type: "food",
-                date: "2023-05-19T00:00:00",
-                color: "red",
-            },
-            {
-                _id: "111",
-                username: "Mario",
-                amount: 70,
-                type: "health",
-                date: "2023-05-19T10:00:00",
-                color: "green",
-            },
-        ];
-
-        jest.spyOn(User, "findOne").mockResolvedValue({ username: "Mario" });
-        jest.spyOn(transactions, "aggregate").mockResolvedValue(listTransactions);
-        await getTransactionsByUser(req, res);
-
-        expect(verifyAuth).toHaveBeenCalledWith(req, res, { authType: "Admin" });
-        expect(User.findOne).toHaveBeenCalled();
-        expect(transactions.aggregate).toHaveBeenCalled();
-        expect(res.json).toHaveBeenCalledWith({
-            data: resultList,
-            refreshedTokenMessage: res.locals.refreshedTokenMessage,
-        });
-    });
->>>>>>> 8e0283c6
 
     test("should return transactions for a valid user", async () => {
         const req = {
