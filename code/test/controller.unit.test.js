import request from "supertest";
import { app } from "../app";
import { categories, transactions } from "../models/model";
import {Group, User} from "../models/User.js";
import {
    createTransaction,
    deleteTransactions,
    getAllTransactions,
    getTransactionsByUser,
    getTransactionsByUserByCategory,
    deleteTransaction, getTransactionsByGroup, getTransactionsByGroupByCategory,
} from "../controllers/controller";
import { verifyAuth } from "../controllers/utils";
import {getUsernameFromEmail} from "../controllers/users.utils.js";

//jest.mock('../models/model');
jest.mock("../models/User.js");
jest.mock("../models/model.js");
jest.mock("../controllers/utils.js");
jest.mock("../controllers/users.utils.js");

beforeEach(() => {
    jest.clearAllMocks();
    /*categories.find.mockClear();
      categories.prototype.save.mockClear();
      transactions.find.mockClear();
      transactions.deleteOne.mockClear();
      transactions.aggregate.mockClear();
      transactions.prototype.save.mockClear();*/
});

describe("createTransaction", () => {
    const mockRes = () => ({
        status: jest.fn().mockReturnThis(),
        json: jest.fn(),
        locals: {
            refreshedTokenMessage: "RefreshToken",
        },
    });
    const mockReq = () => ({
        cookies: {},
        body: {
            username: "testuser",
            type: "testcategory",
            amount: "100",
        },
        params: { username: "testuser" },
    });
    beforeEach(() => {
        jest.resetAllMocks();
        verifyAuth.mockReturnValue({ flag: true });
    });

    afterEach(() => {
        jest.clearAllMocks();
    });

    test("Expect to sucessfully create a new transaction", async () => {
        const req = mockReq();
        const res = mockRes();
        const new_transaction = {
            username: "testuser",
            type: "testcategory",
            amount: "100",
            date: "2023-05-17",
        };

        // mock the existance of the user
        jest.spyOn(User, "findOne").mockResolvedValue({
            username: "testuser",
            refreshToken: "testrefreshtoken",
        });
        // mock the existance of the category
        jest
            .spyOn(categories, "findOne")
            .mockResolvedValue({ type: "testcategory" });
        jest.spyOn(transactions, "create").mockResolvedValue(new_transaction);

        await createTransaction(req, res);
        expect(verifyAuth).toHaveBeenCalledWith(req, res, {
            authType: "User",
            username: req.body.username,
        });
        expect(User.findOne).toHaveBeenCalledWith({ username: req.body.username });
        expect(categories.findOne).toHaveBeenCalledWith({ type: req.body.type });
        expect(transactions.create).toHaveBeenCalledWith({
            username: req.body.username,
            amount: Number(req.body.amount),
            type: req.body.type,
        });
        expect(res.json).toHaveBeenCalledWith({
            data: new_transaction,
            refreshedTokenMessage: res.locals.refreshedTokenMessage,
        });
    });
    test("Expect to fail due to missing body attribute", async () => {
        const req = mockReq();
        const res = mockRes();
        req.body = { username: "testuser", amount: 0 };

        await createTransaction(req, res);
        expect(transactions.create).not.toHaveBeenCalled();
        expect(res.status).toHaveBeenCalledWith(400);
        expect(res.json).toHaveBeenCalledWith({ error: "Missing body attributes" });
    });
    test("Expect to fail due to empty string body attribute", async () => {
        const req = mockReq();
        const res = mockRes();
        req.body = { username: "", amount: 0, type: "testcategory" };

        await createTransaction(req, res);
        expect(transactions.create).not.toHaveBeenCalled();
        expect(res.status).toHaveBeenCalledWith(400);
        expect(res.json).toHaveBeenCalledWith({ error: "Missing body attributes" });
    });
    test("Expect to fail due to empty string 'amount' attribute", async () => {
        const req = mockReq();
        const res = mockRes();
        req.body = { username: "testUser", amount: " ", type: "testcategory" };

        await createTransaction(req, res);
        expect(transactions.create).not.toHaveBeenCalled();
        expect(res.status).toHaveBeenCalledWith(400);
        expect(res.json).toHaveBeenCalledWith({ error: "Missing body attributes" });
    });
    test("Expect to return error when user not authenticated", async () => {
        const req = mockReq();
        const res = mockRes();
        const authMessage = "failure cause";

        verifyAuth.mockReturnValue({ flag: false, cause: authMessage });

<<<<<<< HEAD
        await createTransaction(req, res);
        expect(verifyAuth).toBeCalledWith(req, res, {
            authType: "User",
            username: req.body.username,
        });
        expect(transactions.create).not.toHaveBeenCalled();
        expect(res.status).toHaveBeenCalledWith(401);
        expect(res.json).toHaveBeenCalledWith({ error: authMessage });
    });
    test("Expect error due to username mismatch", async () => {
        const req = mockReq();
        const res = mockRes();
        req.params.username = "anotherUser";

        await createTransaction(req, res);

        expect(transactions.create).not.toHaveBeenCalled();
        expect(res.status).toHaveBeenCalledWith(400);
        expect(res.json).toHaveBeenCalledWith({ error: "Username mismatch" });
    });
    test("Expect user not to be found", async () => {
        const req = mockReq();
        const res = mockRes();
        // mock the not existance of the user
        jest.spyOn(User, "findOne").mockResolvedValue(null);

        await createTransaction(req, res);
        expect(User.findOne).toHaveBeenCalled();
        expect(transactions.create).not.toHaveBeenCalled();
        expect(res.status).toHaveBeenCalledWith(400);
        expect(res.json).toHaveBeenCalledWith({ error: "User not found" });
    });
    test("Expected category not to be found", async () => {
        const req = mockReq();
        const res = mockRes();

        jest.spyOn(User, "findOne").mockResolvedValue({
            username: "testuser",
            refreshToken: "testrefreshtoken",
        });
        jest.spyOn(categories, "findOne").mockResolvedValue(null);

        await createTransaction(req, res);

        expect(User.findOne).toHaveBeenCalledWith({ username: req.body.username });
        expect(categories.findOne).toHaveBeenCalledWith({ type: req.body.type });
        expect(transactions.create).not.toHaveBeenCalled();
        expect(res.status).toHaveBeenCalledWith(400);
        expect(res.json).toHaveBeenCalledWith({ error: "Category not found" });
    });
    test("Expect error due to invalid 'amount' attribute", async () => {
        const req = mockReq();
        const res = mockRes();
        req.body.amount = "A100";

        jest.spyOn(User, "findOne").mockResolvedValue({ username: "testuser" });
        jest
            .spyOn(categories, "findOne")
            .mockResolvedValue({ type: "testcategory" });

        await createTransaction(req, res);

        expect(transactions.create).not.toHaveBeenCalled();
        expect(res.status).toHaveBeenCalledWith(400);
        expect(res.json).toHaveBeenCalledWith({ error: "Invalid 'amount' value" });
    });

    test("Expect to return a server error if an exception occurs", async () => {
        const req = mockReq();
        const res = mockRes();
        const errorMessage = "Server error";
        jest.spyOn(User, "findOne").mockResolvedValue({
            username: "testuser",
            refreshToken: "testrefreshtoken",
        });
        jest
            .spyOn(categories, "findOne")
            .mockResolvedValue({ type: "testcategory" });
        jest
            .spyOn(transactions, "create")
            .mockRejectedValue(new Error(errorMessage));

        await createTransaction(req, res);
        expect(User.findOne).toHaveBeenCalledWith({ username: req.body.username });
        expect(categories.findOne).toHaveBeenCalledWith({ type: req.body.type });
        expect(transactions.create).rejects.toThrowError(errorMessage);
        expect(res.status).toHaveBeenCalledWith(500);
        expect(res.json).toHaveBeenCalledWith({ error: errorMessage });
    });
});

describe("getAllTransactions", () => {
    const mockRes = () => ({
        status: jest.fn().mockReturnThis(),
        json: jest.fn(),
        locals: {
            refreshedTokenMessage: "RefreshToken",
        },
    });
=======
describe('createCategory', () => {
    let req;
    let res;
>>>>>>> b437dd34

    beforeEach(() => {
        jest.resetAllMocks();
        verifyAuth.mockReturnValue({ flag: true });
    });

    afterEach(() => {
        jest.clearAllMocks();
    });
    test("Expect empty list if no transactions are present", async () => {
        const req = {};
        const res = mockRes();
        jest.spyOn(transactions, "aggregate").mockResolvedValue([]);

        await getAllTransactions(req, res);

        expect(verifyAuth).toHaveBeenCalledWith(req, res, { authType: "Admin" });
        expect(transactions.aggregate).toHaveBeenCalled();
        expect(res.json).toHaveBeenCalledWith({
            data: [],
            refreshedTokenMessage: res.locals.refreshedTokenMessage,
        });
    });
    test("Expect list of transactions", async () => {
        const req = {};
        const res = mockRes();
        const listDbTransactions = [
            {
                _id: "000",
                username: "Mario",
                amount: 100,
                type: "food",
                date: "2023-05-19T00:00:00",
                categories_info: { color: "red" },
            },
            {
                _id: "aaa",
                username: "Luigi",
                amount: 20,
                type: "food",
                date: "2023-05-19T10:00:00",
                categories_info: { color: "red" },
            },
        ];
        const resultList = [
            {
                username: "Mario",
                amount: 100,
                type: "food",
                date: "2023-05-19T00:00:00",
                color: "red",
            },
            {
                username: "Luigi",
                amount: 20,
                type: "food",
                date: "2023-05-19T10:00:00",
                color: "red",
            },
        ];
        jest.spyOn(transactions, "aggregate").mockResolvedValue(listDbTransactions);

        await getAllTransactions(req, res);

        expect(verifyAuth).toHaveBeenCalledWith(req, res, { authType: "Admin" });
        expect(transactions.aggregate).toHaveBeenCalled();
        expect(res.json).toHaveBeenCalledWith({
            data: resultList,
            refreshedTokenMessage: res.locals.refreshedTokenMessage,
        });
    });
    test("Expect to return error when user is not an admin", async () => {
        const req = {};
        const res = mockRes();
        const authMessage = "Not an admin";
        verifyAuth.mockReturnValue({ flag: false, cause: authMessage });

        await getAllTransactions(req, res);

        expect(verifyAuth).toHaveBeenCalledWith(req, res, { authType: "Admin" });
        expect(transactions.aggregate).not.toHaveBeenCalled();
        expect(res.status).toHaveBeenCalledWith(401);
        expect(res.json).toHaveBeenCalledWith({ error: authMessage });
    })
    test("Expect to return a server error if an exception occurs", async()=>{
            const req={};
            const res=mockRes();
            const errorMessage="Server error"
            jest.spyOn(transactions, "aggregate").mockRejectedValue(new Error(errorMessage));
    
            await getAllTransactions(req, res);
    
            expect(verifyAuth).toHaveBeenCalled();
            expect(res.status).toHaveBeenCalledWith(500);
            expect(res.json).toHaveBeenCalledWith({error: errorMessage})
        });
});

describe("getTransactionsByUser", () => {

    beforeEach(() => {
        jest.resetAllMocks();
        verifyAuth.mockReturnValue({ flag: true });
    });

    afterEach(() => {
        jest.clearAllMocks();
    });

    test("should return transactions for a valid user", async () => {
        const req = {
            params: { username: "Mario" },
            url: "/api/users/Mario/transactions",
        };
        const res = {
            json: jest.fn(),
<<<<<<< HEAD
            status: jest.fn().mockReturnThis(),
            locals: { refreshedTokenMessage: "Token refreshed" },
        };
=======
            locals: {refreshedTokenMessage: "RefreshToken"},
        };
        verifyAuth.mockReturnValue({ flag: true, cause: "cause" });
    });
>>>>>>> b437dd34

        User.findOne.mockResolvedValue({ username: "Mario" });
        transactions.aggregate.mockResolvedValue([
            {
                _id: "transactionId1",
                username: "Mario",
                amount: 100,
                type: "food",
                date: "2023-05-19T00:00:00",
                categories_info: { color: "red" },
            },
            {
                _id: "transactionId2",
                username: "Mario",
                amount: 70,
                type: "health",
                date: "2023-05-19T10:00:00",
                categories_info: { color: "green" },
            },
        ]);

        await getTransactionsByUser(req, res);

        expect(User.findOne).toHaveBeenCalledWith({ username: "Mario" });
        expect(transactions.aggregate).toHaveBeenCalledWith([
            { $match: { username: "Mario" } },
            {
                $lookup: {
                    from: "categories",
                    localField: "type",
                    foreignField: "type",
                    as: "categories_info",
                },
            },
            { $unwind: "$categories_info" },
        ]);

        expect(res.status).toHaveBeenCalledWith(200);
        expect(res.json).toHaveBeenCalledWith({
            data: [
                {
                    username: "Mario",
                    amount: 100,
                    type: "food",
                    color: "red",
                    date: "2023-05-19T00:00:00",
                },
                {
                    username: "Mario",
                    amount: 70,
                    type: "health",
                    color: "green",
                    date: "2023-05-19T10:00:00",
                },
            ],
            refreshedTokenMessage: "Token refreshed",
        });
    });
    test("should return transactions for a valid user asked by an admin", async () => {
        const req = {
            params: { username: "Mario" },
            url: "/api/transactions/users/Mario",
        };
        const res = {
            json: jest.fn(),
            status: jest.fn().mockReturnThis(),
            locals: { refreshedTokenMessage: "Token refreshed" },
        };

        User.findOne.mockResolvedValue({ username: "Mario" });
        transactions.aggregate.mockResolvedValue([
            {
                _id: "transactionId1",
                username: "Mario",
                amount: 100,
                type: "food",
                date: "2023-05-19T00:00:00",
                categories_info: { color: "red" },
            },
            {
                _id: "transactionId2",
                username: "Mario",
                amount: 70,
                type: "health",
                date: "2023-05-19T10:00:00",
                categories_info: { color: "green" },
            },
        ]);

        await getTransactionsByUser(req, res);

        expect(verifyAuth).toHaveBeenCalledWith(req, res, { authType: "Admin" });
        expect(User.findOne).toHaveBeenCalledWith({ username: "Mario" });
        expect(transactions.aggregate).toHaveBeenCalledWith([
            { $match: { username: "Mario" } },
            {
                $lookup: {
                    from: "categories",
                    localField: "type",
                    foreignField: "type",
                    as: "categories_info",
                },
            },
            { $unwind: "$categories_info" },
        ]);

        expect(res.status).toHaveBeenCalledWith(200);
        expect(res.json).toHaveBeenCalledWith({
<<<<<<< HEAD
            data: [
                {
                    username: "Mario",
                    amount: 100,
                    type: "food",
                    color: "red",
                    date: "2023-05-19T00:00:00",
                },
                {
                    username: "Mario",
                    amount: 70,
                    type: "health",
                    color: "green",
                    date: "2023-05-19T10:00:00",
                },
            ],
            refreshedTokenMessage: "Token refreshed",
        });
=======
            data: {
                type: req.body.type,
                color: req.body.color
            },
        refreshedTokenMessage: "RefreshToken"});
>>>>>>> b437dd34
    });
    test("should return 400 error if user not found", async () => {
        const req = {
            params: { username: "NonexistentUser" },
            url: "/api/users/NonexistentUser/transactions",
        };
        const res = {
            json: jest.fn(),
            status: jest.fn().mockReturnThis(),
        };

        User.findOne.mockResolvedValue(null);

        await getTransactionsByUser(req, res);

        expect(res.status).toHaveBeenCalledWith(400);
        expect(res.json).toHaveBeenCalledWith({ error: "User not found" });
    });
    test("should return 401 error if verifyAuth (authType:User) returns false", async () => {
        const req = {
            params: { username: "Mario" },
            url: "/api/users/Mario/transactions",
        };
        const res = {
            json: jest.fn(),
            status: jest.fn().mockReturnThis(),
        };
        verifyAuth.mockReturnValue({ flag: false, cause: "error" });

<<<<<<< HEAD
        await getTransactionsByUser(req, res);
=======
    test('should return an error if user is not authorized', async () => {
        const unauthorizedError = 'Unauthorized Error';
        verifyAuth.mockReturnValue({ flag: false, cause: unauthorizedError });
>>>>>>> b437dd34

        expect(verifyAuth).toHaveBeenCalledWith(req, res, {
            authType: "User",
            username: "Mario",
        });
        expect(res.status).toHaveBeenCalledWith(401);
        expect(res.json).toHaveBeenCalledWith({ error: "error" });
    });
    test("should return 401 error if verifyAuth (authType:Admin) returns false", async () => {
        const req = {
            params: { username: "Mario" },
            url: "/api/transactions/users/Mario",
        };
        const res = {
            json: jest.fn(),
            status: jest.fn().mockReturnThis(),
        };
        verifyAuth.mockReturnValue({ flag: false, cause: "error" });

        await getTransactionsByUser(req, res);

        expect(verifyAuth).toHaveBeenCalledWith(req, res, { authType: "Admin" });
        expect(res.status).toHaveBeenCalledWith(401);
        expect(res.json).toHaveBeenCalledWith({ error: "error" });
    });
    test("should return 500 error if exception occurs-1", async () => {
        const req = {
            params: { username: "Mario" },
            url: "/api/transactions/users/Mario",
        };
        const res = {
            json: jest.fn(),
            status: jest.fn().mockReturnThis(),
        };

        User.findOne.mockRejectedValue(new Error("error"));

        await getTransactionsByUser(req, res);

        expect(res.status).toHaveBeenCalledWith(500);
        expect(res.json).toHaveBeenCalledWith({ error: "error" });
        expect(User.findOne).toHaveBeenCalledWith({ username: "Mario" });
    });
    test("should return 500 error if exception occurs-2", async () => {
        const req = {
            params: { username: "Mario" },
            url: "/api/transactions/users/Mario",
        };
        const res = {
            json: jest.fn(),
            status: jest.fn().mockReturnThis(),
            locals: { refreshedTokenMessage: "Token refreshed" },
        };
        User.findOne.mockResolvedValue({ username: "Mario" });
        transactions.aggregate.mockResolvedValue({ map: jest.fn().mockImplementation(() => { throw { error: "error" } }) });

        await getTransactionsByUser(req, res);

        expect(res.status).toHaveBeenCalledWith(500);
    });
    test.todo("should return filtered transactions if query params are provided");

});

describe("getTransactionsByUserByCategory", () => {
    beforeEach(() => {
        jest.resetAllMocks();
        verifyAuth.mockReturnValue({ flag: true });
    });

    afterEach(() => {
        jest.clearAllMocks();
    });
    test('should return transactions for a user and category, asked by a user', async () => {
        const req = {
            params: {
                username: 'Mario',
                category: 'food',
            },
            url: '/api/users/Mario/transactions/category/food',
        };
        const res = {
            status: jest.fn().mockReturnThis(),
            json: jest.fn(),
            locals: {
                refreshedTokenMessage: 'Token refreshed',
            },
        };

        // Mock the verifyAuth function
        verifyAuth.mockReturnValue({
            flag: true,
            cause: null,
        });

        // Mock the User.findOne and categories.findOne functions
        User.findOne.mockResolvedValue({ username: 'Mario' });
        categories.findOne.mockResolvedValue({ type: 'food', color: 'red' });

        // Mock the transactions.aggregate function
        transactions.aggregate.mockResolvedValue([
            {
                _id: 'transaction1',
                username: 'Mario',
                amount: 100,
                type: 'food',
                categories_info: { color: 'red' },
                date: '2023-05-19T00:00:00',
            },
        ]);

        // Call the function being tested
        await getTransactionsByUserByCategory(req, res);

        // Assertions
        expect(verifyAuth).toHaveBeenCalledWith(req, res, { authType: 'User', username: 'Mario' });
        expect(User.findOne).toHaveBeenCalledWith({ username: 'Mario' });
        expect(categories.findOne).toHaveBeenCalledWith({ type: 'food' });
        expect(transactions.aggregate).toHaveBeenCalledWith([
            { $match: { username: 'Mario', type: 'food' } },
            {
                $lookup: {
                    from: 'categories',
                    localField: 'type',
                    foreignField: 'type',
                    as: 'categories_info',
                },
            },
            { $unwind: '$categories_info' },
        ]);
        expect(res.status).toHaveBeenCalledWith(200);
        expect(res.json).toHaveBeenCalledWith({
            data: [{
                username: 'Mario',
                amount: 100,
                type: 'food',
                color: 'red',
                date: '2023-05-19T00:00:00',
            }],
            refreshedTokenMessage: 'Token refreshed',
        });
    });
    test('should return transactions for a user and category, asked by a admin', async () => {
        const req = {
            params: {
                username: 'Mario',
                category: 'food',
            },
            url: '/api/transactions/users/Mario/category/food',
        };
        const res = {
            status: jest.fn().mockReturnThis(),
            json: jest.fn(),
            locals: {
                refreshedTokenMessage: 'Token refreshed',
            },
        };

        // Mock the verifyAuth function
        verifyAuth.mockReturnValue({
            flag: true,
            cause: null,
        });

        // Mock the User.findOne and categories.findOne functions
        User.findOne.mockResolvedValue({ username: 'Mario' });
        categories.findOne.mockResolvedValue({ type: 'food', color: 'red' });

        // Mock the transactions.aggregate function
        transactions.aggregate.mockResolvedValue([
            {
                _id: 'transaction1',
                username: 'Mario',
                amount: 100,
                type: 'food',
                categories_info: { color: 'red' },
                date: '2023-05-19T00:00:00',
            },
        ]);

        // Call the function being tested
        await getTransactionsByUserByCategory(req, res);

        // Assertions
        expect(verifyAuth).toHaveBeenCalledWith(req, res, { authType: 'Admin' });
        expect(User.findOne).toHaveBeenCalledWith({ username: 'Mario' });
        expect(categories.findOne).toHaveBeenCalledWith({ type: 'food' });
        expect(transactions.aggregate).toHaveBeenCalledWith([
            { $match: { username: 'Mario', type: 'food' } },
            {
                $lookup: {
                    from: 'categories',
                    localField: 'type',
                    foreignField: 'type',
                    as: 'categories_info',
                },
            },
            { $unwind: '$categories_info' },
        ]);
        expect(res.status).toHaveBeenCalledWith(200);
        expect(res.json).toHaveBeenCalledWith({
            data: [{
                username: 'Mario',
                amount: 100,
                type: 'food',
                color: 'red',
                date: '2023-05-19T00:00:00',
            }],
            refreshedTokenMessage: 'Token refreshed',
        });
    });
    test('should return 400 error if the user is not found', async () => {
        const req = {
            params: {
                username: 'Mario',
                category: 'food',
            },
            url: '/api/transactions/users/Mario/category/food',
        };
        const res = {
            status: jest.fn().mockReturnThis(),
            json: jest.fn(),
            locals: {
                refreshedTokenMessage: 'Token refreshed',
            },
        };
        // Mock the verifyAuth function
        verifyAuth.mockReturnValue({
            flag: true,
            cause: null,
        });

        // Mock the User.findOne function to return null
        User.findOne.mockResolvedValue(null);

        // Call the function being tested
        await getTransactionsByUserByCategory(req, res);

        // Assertions
        expect(res.status).toHaveBeenCalledWith(400);
        expect(res.json).toHaveBeenCalledWith({ error: 'User not found' });
    });
    test('should return 400 error if the category is not found', async () => {
        const req = {
            params: {
                username: 'Mario',
                category: 'food',
            },
            url: '/api/transactions/users/Mario/category/food',
        };
        const res = {
            status: jest.fn().mockReturnThis(),
            json: jest.fn(),
            locals: {
                refreshedTokenMessage: 'Token refreshed',
            },
        };
        // Mock the verifyAuth function
        verifyAuth.mockReturnValue({
            flag: true,
            cause: null,
        });

        // Mock the User.findOne and categories.findOne functions
        User.findOne.mockResolvedValue({ username: 'Mario' });
        categories.findOne.mockResolvedValue(null);

        // Call the function being tested
        await getTransactionsByUserByCategory(req, res);

        // Assertions
        expect(res.status).toHaveBeenCalledWith(400);
        expect(res.json).toHaveBeenCalledWith({ error: 'Category not found' });
    });
    test('should return 401 error for unauthorized access', async () => {
        const req = {
            params: {
                username: 'Mario',
                category: 'food',
            },
            url: '/api/transactions/users/Mario/category/food',
        };
        const res = {
            status: jest.fn().mockReturnThis(),
            json: jest.fn(),
            locals: {
                refreshedTokenMessage: 'Token refreshed',
            },
        };
        // Mock the verifyAuth function to return unauthorized access
        verifyAuth.mockReturnValue({
            flag: false,
            cause: 'Unauthorized access',
        });

        // Call the function being tested
        await getTransactionsByUserByCategory(req, res);

        // Assertions
        expect(res.status).toHaveBeenCalledWith(401);
        expect(res.json).toHaveBeenCalledWith({ error: 'Unauthorized access' });
    });
    test('should return 500 error if exception occurs', async () => {
        const req = {
            params: {
                username: 'Mario',
                category: 'food',
            },
            url: '/api/transactions/users/Mario/category/food',
        };
        const res = {
            status: jest.fn().mockReturnThis(),
            json: jest.fn(),
<<<<<<< HEAD
            locals: {
                refreshedTokenMessage: 'Token refreshed',
            },
        };

        verifyAuth.mockReturnValue({ flag: true, cause: null });
        User.findOne.mockResolvedValue({ username: 'Mario' });
        categories.findOne.mockResolvedValue({ type: 'food', color: 'red' });
        transactions.aggregate.mockRejectedValue(Object.assign({}, { message: 'Exception' }));

        // Call the function being tested
        await getTransactionsByUserByCategory(req, res);

        // Assertions
        expect(res.status).toHaveBeenCalledWith(500);
        expect(res.json).toHaveBeenCalledWith({ error: 'Exception' });
    });

=======
            locals: {refreshedTokenMessage: "RefreshToken"},
        };
        verifyAuth.mockReturnValue({flag: true, cause:"cause"});
    });

    test('should update the category and related transactions successfully', async () => {
        const existingCategory = { type: 'OldCategoryType', color: 'OldCategoryColor' };
        categories.findOne = jest.fn().mockResolvedValueOnce(existingCategory);
        categories.findOne = jest.fn().mockResolvedValueOnce(req.body);
        categories.updateOne = jest.fn().mockResolvedValueOnce({});
        const changes = {modifiedCount : 5};
        transactions.updateMany.mockResolvedValue(changes);
>>>>>>> b437dd34

});

/**
 *
 * @param {string} user
 * @returns {{email: string, username: string}}
 */
const userStub = (user) => ({
    username: user,
    email: `${user}@${user}.it`,
});

/**
 *
 * @param {string} name
 * @param {string[]} emails
 * @returns {{members: {email:string}, name:string}}
 */
const groupStub = (name, emails) => ({
    name: name,
    members: emails.map((e) => ({ email: e })),
});

const mockRes = () => ({
    status: jest.fn().mockReturnThis(),
    json: jest.fn(),
    locals: {
        refreshedTokenMessage: "token"
    },
});

const transactionCategoryStub = (type) => ({
    type: type,
    username: type,
    amount: 10,
    date: "2023-05-19T00:00:00",
});

const categoryStub = (type) => ({
    type: type,
    color: type,
});

describe("getTransactionsByGroup", () => {
    const reqStub = (groupName, admin = false) => ({
        params: { name: groupName },
        url: { indexOf: jest.fn().mockReturnValue(admin ? 0 : -1) },
    });

    const bre = userStub("bre");
    const fra = userStub("fra");
    const breAdmin = userStub("breAdmin");

    const users = [bre, fra, breAdmin];

    const group = () => groupStub("test", users);

    const transactionStub = () => [
        transactionCategoryStub("bre"),
        transactionCategoryStub("fra"),
        transactionCategoryStub("breAdmin"),
    ];

    beforeEach(async () => {
        jest.resetAllMocks();

        getUsernameFromEmail.mockImplementationOnce(async (e) =>
            users.filter((u) => e.includes(u.email)).map((u) => u.username)
        );
    })

    test("should return list of transactions", async () => {
        Group.findOne.mockResolvedValueOnce(group());
        verifyAuth.mockReturnValueOnce({ flag: true });
        transactions.aggregate.mockResolvedValueOnce(transactionStub());

        const res = mockRes();
        await getTransactionsByGroup(reqStub(group().name), res);

        expect(Group.findOne).toHaveBeenCalled();
        expect(res.status).toHaveBeenCalledWith(200);
        expect(res.json).toHaveBeenCalledWith({
<<<<<<< HEAD
            data: transactionStub(),
            refreshedTokenMessage: "token"
        });
    });

    test("should return 400 if group doesn't exist", async () => {
        Group.findOne.mockResolvedValueOnce();
        verifyAuth.mockReturnValueOnce({ flag: true });
        transactions.aggregate.mockResolvedValueOnce(transactionStub());

        const res = mockRes();
        await getTransactionsByGroup(reqStub(group().name), res);

        expect(Group.findOne).toHaveBeenCalled();
        expect(res.status).toHaveBeenCalledWith(400);
    });
=======
            data: { message: "Category edited successfully", count: changes.modifiedCount },
            refreshedTokenMessage: "RefreshToken",
        });
    });

    test('should update the category\'s color successfully', async () => {
        const existingCategory = { type: 'OldCategoryType', color: 'OldCategoryColor' };
        categories.findOne = jest.fn().mockResolvedValueOnce(existingCategory);
        req.body = { type: 'OldCategoryType', color: 'NewCategoryColor' };
        categories.findOne = jest.fn().mockResolvedValueOnce(existingCategory);
        categories.updateOne = jest.fn().mockResolvedValueOnce({});
        const changes = {modifiedCount : 0};
        transactions.updateMany.mockResolvedValue(changes);

        await updateCategory(req, res);

        expect(res.status).toHaveBeenCalledWith(200);
        expect(res.json).toHaveBeenCalledWith({
            data: { message: "Category edited successfully", count: changes.modifiedCount },
            refreshedTokenMessage: "RefreshToken",
        });
    });

    test('should return an error if user is not authorized', async () => {
        const unauthorizedError = 'Unauthorized Error';
        verifyAuth.mockReturnValue({flag: false, cause: unauthorizedError});
>>>>>>> b437dd34

    test("should return 401 if not authenticated", async () => {
        Group.findOne.mockResolvedValueOnce(group());
        verifyAuth.mockReturnValueOnce({ flag: false, cause: "boh" });
        transactions.aggregate.mockResolvedValueOnce(transactionStub());

        const res = mockRes();
        await getTransactionsByGroup(reqStub(group().name), res);

        expect(Group.findOne).toHaveBeenCalled();
        expect(verifyAuth).toHaveBeenCalled();
        expect(res.status).toHaveBeenCalledWith(401);
    });

<<<<<<< HEAD
    test("should return 401 if not Admin", async () => {
        Group.findOne.mockResolvedValueOnce(group());
        verifyAuth.mockReturnValueOnce({ flag: false, cause: "boh" });
        transactions.aggregate.mockResolvedValueOnce(transactionStub());
=======
    test('should return an error if invalid parameter in request', async () => {
        req.params.type = ' ';
>>>>>>> b437dd34

        const res = mockRes();
        await getTransactionsByGroup(reqStub(group().name, true), res);

        expect(Group.findOne).toHaveBeenCalled();
        expect(verifyAuth).toHaveBeenCalled();
        expect(res.status).toHaveBeenCalledWith(401);
    });
});

describe("getTransactionsByGroupByCategory", () => {
    const reqStub = (groupName, type = "bre", admin = false) => ({
        params: {
            name: groupName,
            category: type,
        },
        url: { indexOf: jest.fn().mockReturnValue(admin ? 0 : -1) },
    });

    const bre = userStub("bre");
    const fra = userStub("fra");
    const breAdmin = userStub("breAdmin");

    const users = [bre, fra, breAdmin];

    const group = () => groupStub("test", users);

    const transactionStub = () => [
        transactionCategoryStub("bre"),
        transactionCategoryStub("fra"),
        transactionCategoryStub("breAdmin"),
    ];

    const categoriesStub = () => [
        categoryStub("bre")
    ];

    beforeEach(async () => {
        jest.resetAllMocks();

        getUsernameFromEmail.mockImplementationOnce(async (e) =>
            users.filter((u) => e.includes(u.email)).map((u) => u.username)
        );
    })

    test("should return list of transactions", async () => {
        Group.findOne.mockResolvedValueOnce(group());
        categories.findOne.mockResolvedValueOnce(categoriesStub());
        verifyAuth.mockReturnValueOnce({ flag: true });
        transactions.aggregate.mockResolvedValueOnce(transactionStub());

        const res = mockRes();
        await getTransactionsByGroupByCategory(reqStub(group().name), res);

        expect(Group.findOne).toHaveBeenCalled();
        expect(res.status).toHaveBeenCalledWith(200);
        expect(res.json).toHaveBeenCalledWith({
            data: transactionStub(),
            refreshedTokenMessage: "token"
        });
    });

    test("should return 400 if group doesn't exist", async () => {
        Group.findOne.mockResolvedValueOnce();
        categories.findOne.mockResolvedValueOnce(categoriesStub());
        verifyAuth.mockReturnValueOnce({ flag: true });
        transactions.aggregate.mockResolvedValueOnce(transactionStub());

        const res = mockRes();
        await getTransactionsByGroupByCategory(reqStub(group().name), res);

        expect(Group.findOne).toHaveBeenCalled();
        expect(res.status).toHaveBeenCalledWith(400);
    });

    test("should return 400 if category doesn't exist", async () => {
        Group.findOne.mockResolvedValueOnce(group());
        categories.findOne.mockResolvedValueOnce();
        verifyAuth.mockReturnValueOnce({ flag: true });
        transactions.aggregate.mockResolvedValueOnce(transactionStub());

        const res = mockRes();
        await getTransactionsByGroupByCategory(reqStub(group().name), res);

        expect(Group.findOne).toHaveBeenCalled();
        expect(res.status).toHaveBeenCalledWith(400);
    });

<<<<<<< HEAD
    test("should return 401 if not authenticated", async () => {
        Group.findOne.mockResolvedValueOnce(group());
        categories.findOne.mockResolvedValueOnce(categoriesStub());
        verifyAuth.mockReturnValueOnce({ flag: false, cause: "boh" });
        transactions.aggregate.mockResolvedValueOnce(transactionStub());
=======
    test('should return an error if category with the same type already exists', async () => {
        const existingCategory = { type: 'ExistingType', color: 'ExistingColor' };
        // The mock category is returned also for the old type search in the db
        // so we have to keep the mock on findOne for more than one call
        categories.findOne.mockResolvedValue(existingCategory);

        await updateCategory(req, res);

        expect(res.status).toHaveBeenCalledWith(400);
        expect(res.json).toHaveBeenCalledWith({ error: 'Category type already exists' });
    });


    test('should return a server error if an exception occurs', async () => {
        const errorMessage = 'Internal Server Error';
        categories.findOne = jest.fn().mockRejectedValueOnce(new Error(errorMessage));
>>>>>>> b437dd34

        const res = mockRes();
        await getTransactionsByGroupByCategory(reqStub(group().name), res);

        expect(Group.findOne).toHaveBeenCalled();
        expect(verifyAuth).toHaveBeenCalled();
        expect(res.status).toHaveBeenCalledWith(401);
    });
<<<<<<< HEAD

    test("should return 401 if not Admin", async () => {
        Group.findOne.mockResolvedValueOnce(group());
        categories.findOne.mockResolvedValueOnce(categoriesStub());
        verifyAuth.mockReturnValueOnce({ flag: false, cause: "boh" });
        transactions.aggregate.mockResolvedValueOnce(transactionStub());

        const res = mockRes();
        await getTransactionsByGroupByCategory(reqStub(group().name, true), res);

        expect(Group.findOne).toHaveBeenCalled();
        expect(verifyAuth).toHaveBeenCalled();
        expect(res.status).toHaveBeenCalledWith(401);
    });
});

describe("deleteTransaction", () => {
    let req, res;
    beforeEach(() => {
        jest.resetAllMocks();
        verifyAuth.mockReturnValue({ flag: true });
        req = {
            params: { username: 'Mario' },
            body: { _id: '6hjkohgfc8nvu786' },
        };
        res = {
            status: jest.fn().mockReturnThis(),
            json: jest.fn(),
            locals: {
                refreshedTokenMessage: 'Token refreshed',
            },
        };
    });

    afterEach(() => {
        jest.clearAllMocks();
    });

    test('should delete a transaction and return a success message', async () => {
        const mockUser = { username: 'Mario' };
        const mockTransaction = { _id: '6hjkohgfc8nvu786', username: 'Mario' };

        // Mock User.findOne to return a user
        User.findOne.mockResolvedValue(mockUser);

        // Mock transactions.findById to return a transaction
        transactions.findById.mockResolvedValue(mockTransaction);

        // Mock transactions.deleteOne to return a deletion result
        transactions.deleteOne.mockResolvedValue({});

        await deleteTransaction(req, res);

        expect(res.status).toHaveBeenCalledWith(200);
        expect(res.json).toHaveBeenCalledWith({
            data: { message: 'Transaction deleted' },
            refreshedTokenMessage: "Token refreshed"
        });
        expect(User.findOne).toHaveBeenCalledWith({ username: 'Mario' });
        expect(transactions.findById).toHaveBeenCalledWith('6hjkohgfc8nvu786');
        expect(transactions.deleteOne).toHaveBeenCalledWith({ _id: '6hjkohgfc8nvu786' });
    });
    test('should return a 400 error if the request body is missing attributes', async () => {
        const mockUser = { username: 'Mario' };

        // Mock User.findOne to return a user
        User.findOne = jest.fn().mockResolvedValue(mockUser);

        req.body = {}; // Empty request body

        await deleteTransaction(req, res);

        expect(res.status).toHaveBeenCalledWith(400);
        expect(res.json).toHaveBeenCalledWith({ error: 'Missing body attributes' });
        expect(User.findOne).toHaveBeenCalledWith({ username: 'Mario' });
        expect(transactions.findById).not.toHaveBeenCalled();
        expect(transactions.deleteOne).not.toHaveBeenCalled();
    });
    test('should return a 400 error if the user is not found', async () => {
        // Mock User.findOne to return null (user not found)
        User.findOne = jest.fn().mockResolvedValue(null);

        await deleteTransaction(req, res);

        expect(res.status).toHaveBeenCalledWith(400);
        expect(res.json).toHaveBeenCalledWith({ error: 'User not found' });
        expect(User.findOne).toHaveBeenCalledWith({ username: 'Mario' });
        expect(transactions.findById).not.toHaveBeenCalled();
        expect(transactions.deleteOne).not.toHaveBeenCalled();
    });
    test('should return a 400 error if the transaction is not found', async () => {
        const mockUser = { username: 'Mario' };

        // Mock User.findOne to return a user
        User.findOne = jest.fn().mockResolvedValue(mockUser);

        // Mock transactions.findById to return null (transaction not found)
        transactions.findById = jest.fn().mockResolvedValue(null);

        await deleteTransaction(req, res);

        expect(res.status).toHaveBeenCalledWith(400);
        expect(res.json).toHaveBeenCalledWith({ error: 'Transaction not found' });
        expect(User.findOne).toHaveBeenCalledWith({ username: 'Mario' });
        expect(transactions.findById).toHaveBeenCalledWith('6hjkohgfc8nvu786');
        expect(transactions.deleteOne).not.toHaveBeenCalled();
    });
    test('should return a 401 error if the user is not authorized', async () => {
        const mockUser = { username: 'Luigi' }; // Different username

        // Mock User.findOne to return a different user
        verifyAuth.mockReturnValue({ flag: false, cause: 'Unauthorized' });

        await deleteTransaction(req, res);

        expect(res.status).toHaveBeenCalledWith(401);
        expect(res.json).toHaveBeenCalledWith({ error: 'Unauthorized' });
    });
    test('should return a 400 error if user asks to delete a transaction that is not theirs', async () => {
        const mockUser = { username: 'Mario' };
        const mockTransaction = { _id: '6hjkohgfc8nvu786', username: 'notMario' };

        // Mock User.findOne to return a user
        User.findOne.mockResolvedValue(mockUser);

        // Mock transactions.findById to return a transaction
        transactions.findById.mockResolvedValue(mockTransaction);

        await deleteTransaction(req, res);

        expect(res.status).toHaveBeenCalledWith(400);
        expect(res.json).toHaveBeenCalledWith({
            error: "You can't delete a transaction of another user",
        });
        expect(User.findOne).toHaveBeenCalledWith({ username: 'Mario' });
        expect(transactions.findById).toHaveBeenCalledWith('6hjkohgfc8nvu786');
    });
    test('should return a 500 error if an error occurs', async () => {
        // Mock User.findOne to throw an error
        User.findOne = jest.fn().mockRejectedValue(new Error('Some error'));
    
        await deleteTransaction(req, res);
    
        expect(res.status).toHaveBeenCalledWith(500);
        expect(res.json).toHaveBeenCalledWith({ error: 'Some error' });
        expect(User.findOne).toHaveBeenCalledWith({ username: 'Mario' });
        expect(transactions.findById).not.toHaveBeenCalled();
        expect(transactions.deleteOne).not.toHaveBeenCalled();
      });

});

describe("deleteTransactions", () => {
    const mockRes = () => ({
        status: jest.fn().mockReturnThis(),
        json: jest.fn(),
        locals: {
            refreshedTokenMessage: "RefreshToken",
        },
    });
    const mockReq = () => ({
        body: {
            _ids: [],
        },
    });
    beforeEach(() => {
        jest.resetAllMocks();
        verifyAuth.mockReturnValue({ flag: true });
    });

    afterEach(() => {
        jest.clearAllMocks();
    });

    //derver error
    test("Expected to sucessfully delete many transctions", async () => {
        const req = mockReq();
        const res = mockRes();
        req.body._ids = ["1", "2"];
        //mock the existance of EVERY id
        jest.spyOn(transactions, "findById").mockResolvedValue({});
        jest.spyOn(transactions, "deleteMany").mockResolvedValue({});

        await deleteTransactions(req, res);

        expect(verifyAuth).toHaveBeenCalledWith(req, res, { authType: "Admin" });
        expect(transactions.findById).toHaveBeenCalledTimes(req.body._ids.length);
        expect(res.status).toHaveBeenCalledWith(200);
        expect(res.json).toHaveBeenCalledWith({
            data: { message: "Transactions deleted" },
            refreshedTokenMessage: res.locals.refreshedTokenMessage,
        });
    });
    test("Expected to be successful with empty array of _ids", async () => {
        const req = mockReq();
        const res = mockRes();
        jest.spyOn(transactions, "deleteMany").mockResolvedValue({});

        await deleteTransactions(req, res);

        expect(verifyAuth).toHaveBeenCalledWith(req, res, { authType: "Admin" });
        expect(transactions.findById).not.toHaveBeenCalled();
        expect(res.status).toHaveBeenCalledWith(200);
        expect(res.json).toHaveBeenCalledWith({
            data: { message: "Transactions deleted" },
            refreshedTokenMessage: res.locals.refreshedTokenMessage,
        });
    });
    test("Expected to return an error if missing body", async () => {
        const req = mockReq();
        const res = mockRes();
        req.body = {};

        await deleteTransactions(req, res);

        expect(transactions.deleteMany).not.toHaveBeenCalled();
        expect(res.status).toHaveBeenCalledWith(400);
        expect(res.json).toHaveBeenCalledWith({ error: "Missing body attributes" });
    });
    test("Expected to return an error if user is not an Admin", async () => {
        const req = mockReq();
        const res = mockRes();
        const authMessage = "Not an admin";
        verifyAuth.mockReturnValue({ flag: false, cause: authMessage });

        await deleteTransactions(req, res);

        expect(verifyAuth).toHaveBeenCalledWith(req, res, { authType: "Admin" });
        expect(transactions.deleteMany).not.toHaveBeenCalled();
        expect(res.status).toHaveBeenCalledWith(401);
        expect(res.json).toHaveBeenCalledWith({ error: authMessage });
    });
    test("Expected to return an error if an id is an empty string", async () => {
        const req = mockReq();
        const res = mockRes();
        req.body._ids = ["1", ""];
        jest.spyOn(transactions, "findById").mockResolvedValue({});
        jest.spyOn(transactions, "deleteMany").mockResolvedValue({});

        await deleteTransactions(req, res);

        expect(verifyAuth).toHaveBeenCalledWith(req, res, { authType: "Admin" });
        expect(transactions.findById).toHaveBeenCalledTimes(1);
        expect(transactions.deleteMany).not.toHaveBeenCalled();
        expect(res.status).toHaveBeenCalledWith(400);
        expect(res.json).toHaveBeenCalledWith({ error: "Invalid transaction id" });
    });
    test("Expected to return an error if an id is not in the db", async () => {
        const req = mockReq();
        const res = mockRes();
        req.body._ids = ["1", "2"];
        // mock the existance of first transaction, not the second
        jest.spyOn(transactions, "findById").mockResolvedValueOnce({});
        jest.spyOn(transactions, "findById").mockResolvedValueOnce(null);
        jest.spyOn(transactions, "deleteMany").mockResolvedValue({});

        await deleteTransactions(req, res);

        expect(verifyAuth).toHaveBeenCalledWith(req, res, { authType: "Admin" });
        expect(transactions.findById).toHaveBeenCalledTimes(2);
        expect(transactions.deleteMany).not.toHaveBeenCalled();
        expect(res.status).toHaveBeenCalledWith(400);
        expect(res.json).toHaveBeenCalledWith({ error: "Invalid transaction id" });
    });
    test("Expect to return a server error if an exception occurs", async () => {
        const req = mockReq();
        const res = mockRes();
        const errorMessage = "Server error";
        jest.spyOn(transactions, "findById").mockResolvedValue({});
        jest
            .spyOn(transactions, "deleteMany")
            .mockRejectedValue(new Error(errorMessage));

        await deleteTransactions(req, res);

        expect(verifyAuth).toHaveBeenCalledWith(req, res, { authType: "Admin" });
        expect(transactions.findById).toHaveBeenCalledTimes(req.body._ids.length);
        expect(transactions.deleteMany).rejects.toThrowError(errorMessage);
        expect(res.status).toHaveBeenCalledWith(500);
        expect(res.json).toHaveBeenCalledWith({ error: errorMessage });
=======
});    
    
describe("deleteCategory", () => {
    // Mock request and response objects
    let req;
    let res;
    beforeEach(() => {
        jest.clearAllMocks();
        req = {
            body: {
                types: ['category1','category2'],
            },
        };
        res = {
            status: jest.fn().mockReturnThis(),
            json: jest.fn(),
            locals: {
                refreshedTokenMessage: "RefreshToken"
            }
        };
        verifyAuth.mockReturnValue({flag: true, cause:'cause'});
    })

    test('Should return an error if user is not authorized', async () => {
        const unauthorizedError = 'Unauthorized Error';
        verifyAuth.mockReturnValueOnce({flag: false, cause: unauthorizedError});

        await deleteCategory(req, res);

        expect(res.status).toHaveBeenCalledWith(401);
        expect(res.json).toHaveBeenCalledWith({ error: unauthorizedError });
    });

    test('Should return an error if types is not an array', async () => {
        req.body.types = 123;

        await deleteCategory(req, res);

        expect(res.status).toHaveBeenCalledWith(400);
        expect(res.json).toHaveBeenCalledWith({ error: 'Types must be a non-void array' });
    });

    test('Should return an error if types is a void array', async () => {
        req.body.types = [];

        await deleteCategory(req, res);

        expect(res.status).toHaveBeenCalledWith(400);
        expect(res.json).toHaveBeenCalledWith({ error: 'Types must be a non-void array' });
    });

    test('Should return an error if types contains void strings', async () => {
        req.body.types = ['category1','   '];

        await deleteCategory(req, res);

        expect(res.status).toHaveBeenCalledWith(400);
        expect(res.json).toHaveBeenCalledWith({ error: 'Types must be an array of non-void strings' });
    });

    test('Should return an error if types contains non string elements', async () => {
        req.body.types = ['category1',123];

        await deleteCategory(req, res);

        expect(res.status).toHaveBeenCalledWith(400);
        expect(res.json).toHaveBeenCalledWith({ error: 'Types must be an array of non-void strings' });
    });


    test('Should return error 400 if the number of existing categories is <=1', async () => {
        categories.countDocuments.mockResolvedValueOnce(1)
        
        await deleteCategory(req, res);
        
        expect(res.status).toHaveBeenCalledWith(400);
        expect(res.json).toHaveBeenCalledWith({
            error: 'Not enough categories to perform a deletion',
        });
    });

    test('Should return error 400 if one of the passed categories does not exist', async () => {
        categories.countDocuments.mockResolvedValueOnce(() => 4)
        categories.find.mockResolvedValueOnce(['category1'])
        
        
        await deleteCategory(req, res);
        
        expect(res.status).toHaveBeenCalledWith(400);
        expect(res.json).toHaveBeenCalledWith({
            error: 'All categories must exist',
        });
    });

    test('Should delete categories and update transactions when #passed_categories=#db_categories', async () => {
        const sortMock = jest.fn();
        const limitMock = jest.fn();
        // Returns number of documents in the db
        categories.countDocuments.mockResolvedValueOnce(req.body.types.length)
        // Returns categories in the db that match the passed ones
        categories.find.mockResolvedValueOnce(req.body.types)
        // Returns the oldest category in the db
        categories.find.mockReturnValueOnce({sort: sortMock});
        sortMock.mockReturnValueOnce({limit: limitMock});
        limitMock.mockResolvedValueOnce([req.body.types[0]]);
        const deletedCategories = {modifiedCount: 1};
        // Update the transactions type and return the number of modified transactions
        transactions.updateMany.mockResolvedValueOnce(deletedCategories)


        await deleteCategory(req, res);
        
        expect(res.status).toHaveBeenCalledWith(200);
        expect(res.json).toHaveBeenCalledWith({
            data: {message: "Categories deleted", count: deletedCategories.modifiedCount}, 
            refreshedTokenMessage: res.locals.refreshedTokenMessage});
    });

    test('Should delete categories and update transactions when #passed_categories<#db_categories', async () => {
        const sortMock = jest.fn();
        const limitMock = jest.fn();
        categories.countDocuments.mockResolvedValueOnce(req.body.types.length+1)
        categories.find.mockResolvedValueOnce(req.body.types)
        // Oldest category not deleted has to be retrieved from the db
        const oldestCategory = {type: 'category3'}
        categories.find.mockReturnValueOnce({sort: sortMock});
        sortMock.mockReturnValueOnce({limit: limitMock});
        limitMock.mockResolvedValueOnce([oldestCategory]);
        const deletedCategories = {modifiedCount: 2};
        transactions.updateMany.mockResolvedValueOnce(deletedCategories)


        await deleteCategory(req, res);
        
        expect(res.status).toHaveBeenCalledWith(200);
        expect(res.json).toHaveBeenCalledWith({
            data: {message: "Categories deleted", count: deletedCategories.modifiedCount}, 
            refreshedTokenMessage: res.locals.refreshedTokenMessage});
    });

    test('should return a server error if an exception occurs', async () => {
        const errorMessage = 'Internal Server Error';
        categories.countDocuments.mockRejectedValueOnce(new Error(errorMessage));

        await deleteCategory(req, res);

        expect(res.status).toHaveBeenCalledWith(500);
        expect(res.json).toHaveBeenCalledWith({ error: errorMessage });
    });
});
    
describe("getCategories", () => {
    // Mock request and response objects
    let req;
    let res;
    beforeEach(() => {
        jest.clearAllMocks();
        req = {};
        res = {
            status: jest.fn().mockReturnThis(),
            json: jest.fn(),
            locals: {
                refreshedTokenMessage: "RefreshToken"
            }
        };
        verifyAuth.mockReturnValue({flag: true, cause:'cause'});
    });


    test('Should return an error if user is not authorized', async () => {
        const unauthorizedError = 'Unauthorized Error';
        verifyAuth.mockReturnValueOnce({flag: false, cause: unauthorizedError});

        await getCategories(req, res);

        expect(res.status).toHaveBeenCalledWith(401);
        expect(res.json).toHaveBeenCalledWith({ error: unauthorizedError });
    });


    test('should return all categories', async () => {
        // Mock the categories.find function to return some data
        categories.find.mockResolvedValueOnce([
            { type: 'category1', color: 'red' },
            { type: 'category2', color: 'blue' },
        ]);

        await getCategories(req, res);
        // Verify the response
        expect(res.status).toHaveBeenCalledWith(200);
        expect(res.json).toHaveBeenCalledWith({
            data: [
                { type: 'category1', color: 'red' },
                { type: 'category2', color: 'blue' },
            ], 
            refreshedTokenMessage: res.locals.refreshedTokenMessage
        });
    });

    test('should return an empty array if there are no categories', async () => {
        // Mock the categories.find function to return an empty array
        categories.find.mockResolvedValueOnce([]);
        await getCategories(req, res);
        // Verify the response
        expect(res.status).toHaveBeenCalledWith(200);
        expect(res.json).toHaveBeenCalledWith({ data: [], refreshedTokenMessage: res.locals.refreshedTokenMessage });
    });

    test('should handle and return error 500', async () => {
        // Mock the categories.find function to throw an error
        categories.find.mockRejectedValueOnce(new Error('Database error'));
        await getCategories(req, res);
        // Verify the response
        expect(res.status).toHaveBeenCalledWith(500);
        expect(res.json).toHaveBeenCalledWith({ error: 'Database error' });
>>>>>>> b437dd34
    });
});<|MERGE_RESOLUTION|>--- conflicted
+++ resolved
@@ -1,8 +1,6 @@
-import request from "supertest";
-import { app } from "../app";
 import { categories, transactions } from "../models/model";
 import {Group, User} from "../models/User.js";
-import {
+import { createCategory, updateCategory, deleteCategory, getCategories,
     createTransaction,
     deleteTransactions,
     getAllTransactions,
@@ -130,7 +128,6 @@
 
         verifyAuth.mockReturnValue({ flag: false, cause: authMessage });
 
-<<<<<<< HEAD
         await createTransaction(req, res);
         expect(verifyAuth).toBeCalledWith(req, res, {
             authType: "User",
@@ -230,11 +227,6 @@
             refreshedTokenMessage: "RefreshToken",
         },
     });
-=======
-describe('createCategory', () => {
-    let req;
-    let res;
->>>>>>> b437dd34
 
     beforeEach(() => {
         jest.resetAllMocks();
@@ -351,16 +343,9 @@
         };
         const res = {
             json: jest.fn(),
-<<<<<<< HEAD
             status: jest.fn().mockReturnThis(),
             locals: { refreshedTokenMessage: "Token refreshed" },
         };
-=======
-            locals: {refreshedTokenMessage: "RefreshToken"},
-        };
-        verifyAuth.mockReturnValue({ flag: true, cause: "cause" });
-    });
->>>>>>> b437dd34
 
         User.findOne.mockResolvedValue({ username: "Mario" });
         transactions.aggregate.mockResolvedValue([
@@ -469,7 +454,6 @@
 
         expect(res.status).toHaveBeenCalledWith(200);
         expect(res.json).toHaveBeenCalledWith({
-<<<<<<< HEAD
             data: [
                 {
                     username: "Mario",
@@ -488,13 +472,6 @@
             ],
             refreshedTokenMessage: "Token refreshed",
         });
-=======
-            data: {
-                type: req.body.type,
-                color: req.body.color
-            },
-        refreshedTokenMessage: "RefreshToken"});
->>>>>>> b437dd34
     });
     test("should return 400 error if user not found", async () => {
         const req = {
@@ -524,13 +501,7 @@
         };
         verifyAuth.mockReturnValue({ flag: false, cause: "error" });
 
-<<<<<<< HEAD
         await getTransactionsByUser(req, res);
-=======
-    test('should return an error if user is not authorized', async () => {
-        const unauthorizedError = 'Unauthorized Error';
-        verifyAuth.mockReturnValue({ flag: false, cause: unauthorizedError });
->>>>>>> b437dd34
 
         expect(verifyAuth).toHaveBeenCalledWith(req, res, {
             authType: "User",
@@ -591,8 +562,6 @@
 
         expect(res.status).toHaveBeenCalledWith(500);
     });
-    test.todo("should return filtered transactions if query params are provided");
-
 });
 
 describe("getTransactionsByUserByCategory", () => {
@@ -844,7 +813,6 @@
         const res = {
             status: jest.fn().mockReturnThis(),
             json: jest.fn(),
-<<<<<<< HEAD
             locals: {
                 refreshedTokenMessage: 'Token refreshed',
             },
@@ -863,20 +831,6 @@
         expect(res.json).toHaveBeenCalledWith({ error: 'Exception' });
     });
 
-=======
-            locals: {refreshedTokenMessage: "RefreshToken"},
-        };
-        verifyAuth.mockReturnValue({flag: true, cause:"cause"});
-    });
-
-    test('should update the category and related transactions successfully', async () => {
-        const existingCategory = { type: 'OldCategoryType', color: 'OldCategoryColor' };
-        categories.findOne = jest.fn().mockResolvedValueOnce(existingCategory);
-        categories.findOne = jest.fn().mockResolvedValueOnce(req.body);
-        categories.updateOne = jest.fn().mockResolvedValueOnce({});
-        const changes = {modifiedCount : 5};
-        transactions.updateMany.mockResolvedValue(changes);
->>>>>>> b437dd34
 
 });
 
@@ -960,7 +914,6 @@
         expect(Group.findOne).toHaveBeenCalled();
         expect(res.status).toHaveBeenCalledWith(200);
         expect(res.json).toHaveBeenCalledWith({
-<<<<<<< HEAD
             data: transactionStub(),
             refreshedTokenMessage: "token"
         });
@@ -977,34 +930,6 @@
         expect(Group.findOne).toHaveBeenCalled();
         expect(res.status).toHaveBeenCalledWith(400);
     });
-=======
-            data: { message: "Category edited successfully", count: changes.modifiedCount },
-            refreshedTokenMessage: "RefreshToken",
-        });
-    });
-
-    test('should update the category\'s color successfully', async () => {
-        const existingCategory = { type: 'OldCategoryType', color: 'OldCategoryColor' };
-        categories.findOne = jest.fn().mockResolvedValueOnce(existingCategory);
-        req.body = { type: 'OldCategoryType', color: 'NewCategoryColor' };
-        categories.findOne = jest.fn().mockResolvedValueOnce(existingCategory);
-        categories.updateOne = jest.fn().mockResolvedValueOnce({});
-        const changes = {modifiedCount : 0};
-        transactions.updateMany.mockResolvedValue(changes);
-
-        await updateCategory(req, res);
-
-        expect(res.status).toHaveBeenCalledWith(200);
-        expect(res.json).toHaveBeenCalledWith({
-            data: { message: "Category edited successfully", count: changes.modifiedCount },
-            refreshedTokenMessage: "RefreshToken",
-        });
-    });
-
-    test('should return an error if user is not authorized', async () => {
-        const unauthorizedError = 'Unauthorized Error';
-        verifyAuth.mockReturnValue({flag: false, cause: unauthorizedError});
->>>>>>> b437dd34
 
     test("should return 401 if not authenticated", async () => {
         Group.findOne.mockResolvedValueOnce(group());
@@ -1019,15 +944,10 @@
         expect(res.status).toHaveBeenCalledWith(401);
     });
 
-<<<<<<< HEAD
     test("should return 401 if not Admin", async () => {
         Group.findOne.mockResolvedValueOnce(group());
         verifyAuth.mockReturnValueOnce({ flag: false, cause: "boh" });
         transactions.aggregate.mockResolvedValueOnce(transactionStub());
-=======
-    test('should return an error if invalid parameter in request', async () => {
-        req.params.type = ' ';
->>>>>>> b437dd34
 
         const res = mockRes();
         await getTransactionsByGroup(reqStub(group().name, true), res);
@@ -1116,30 +1036,11 @@
         expect(res.status).toHaveBeenCalledWith(400);
     });
 
-<<<<<<< HEAD
     test("should return 401 if not authenticated", async () => {
         Group.findOne.mockResolvedValueOnce(group());
         categories.findOne.mockResolvedValueOnce(categoriesStub());
         verifyAuth.mockReturnValueOnce({ flag: false, cause: "boh" });
         transactions.aggregate.mockResolvedValueOnce(transactionStub());
-=======
-    test('should return an error if category with the same type already exists', async () => {
-        const existingCategory = { type: 'ExistingType', color: 'ExistingColor' };
-        // The mock category is returned also for the old type search in the db
-        // so we have to keep the mock on findOne for more than one call
-        categories.findOne.mockResolvedValue(existingCategory);
-
-        await updateCategory(req, res);
-
-        expect(res.status).toHaveBeenCalledWith(400);
-        expect(res.json).toHaveBeenCalledWith({ error: 'Category type already exists' });
-    });
-
-
-    test('should return a server error if an exception occurs', async () => {
-        const errorMessage = 'Internal Server Error';
-        categories.findOne = jest.fn().mockRejectedValueOnce(new Error(errorMessage));
->>>>>>> b437dd34
 
         const res = mockRes();
         await getTransactionsByGroupByCategory(reqStub(group().name), res);
@@ -1148,7 +1049,6 @@
         expect(verifyAuth).toHaveBeenCalled();
         expect(res.status).toHaveBeenCalledWith(401);
     });
-<<<<<<< HEAD
 
     test("should return 401 if not Admin", async () => {
         Group.findOne.mockResolvedValueOnce(group());
@@ -1429,7 +1329,236 @@
         expect(transactions.deleteMany).rejects.toThrowError(errorMessage);
         expect(res.status).toHaveBeenCalledWith(500);
         expect(res.json).toHaveBeenCalledWith({ error: errorMessage });
-=======
+    });
+});
+
+
+
+
+
+
+describe('createCategory', () => {
+    let req;
+    let res;
+
+    beforeEach(() => {
+        jest.resetAllMocks();
+        req = {
+            cookies: {},
+            body: {
+                type: 'CategoryType',
+                color: 'CategoryColor'
+            }
+        };
+        res = {
+            status: jest.fn().mockReturnThis(),
+            json: jest.fn(),
+            locals: {refreshedTokenMessage: "RefreshToken"},
+        };
+        verifyAuth.mockReturnValue({ flag: true, cause: "cause" });
+    });
+
+    test('should create a new category successfully', async () => {
+        categories.findOne = jest.fn().mockResolvedValueOnce(null);
+        categories.prototype.save = jest.fn().mockResolvedValueOnce({
+            type: req.body.type,
+            color: req.body.color
+        });
+
+        await createCategory(req, res);
+
+        expect(res.status).toHaveBeenCalledWith(200);
+        expect(res.json).toHaveBeenCalledWith({
+            data: {
+                type: req.body.type,
+                color: req.body.color
+            },
+        refreshedTokenMessage: "RefreshToken"});
+    });
+
+    test('should return an error if user is not authorized', async () => {
+        const unauthorizedError = 'Unauthorized Error';
+        verifyAuth.mockReturnValue({ flag: false, cause: unauthorizedError });
+
+        await createCategory(req, res);
+
+        expect(res.status).toHaveBeenCalledWith(401);
+        expect(res.json).toHaveBeenCalledWith({ error: unauthorizedError });
+    });
+
+    test('should return an error if type or color is not a string', async () => {
+        const invalidType = 123;
+        const invalidColor = true;
+        req.body.type = invalidType;
+        req.body.color = invalidColor;
+
+        await createCategory(req, res);
+
+        expect(res.status).toHaveBeenCalledWith(400);
+        expect(res.json).toHaveBeenCalledWith({ error: 'Invalid attribute' });
+    });
+
+    test('should return an error if type or color is empty', async () => {
+        const invalidType = "   ";
+        const invalidColor = "";
+        req.body.type = invalidType;
+        req.body.color = invalidColor;
+
+        await createCategory(req, res);
+
+        expect(res.status).toHaveBeenCalledWith(400);
+        expect(res.json).toHaveBeenCalledWith({ error: 'Invalid attribute' });
+    });
+
+    test('should return an error if category with the same type already exists', async () => {
+        const existingCategory = { type: 'ExistingType', color: 'ExistingColor' };
+        categories.findOne.mockResolvedValueOnce(existingCategory);
+
+        await createCategory(req, res);
+
+        expect(res.status).toHaveBeenCalledWith(400);
+        expect(res.json).toHaveBeenCalledWith({ error: 'Category with same type already exists' });
+    });
+
+    test('should return a server error if an exception occurs', async () => {
+        const errorMessage = 'Internal Server Error';
+        categories.findOne.mockRejectedValueOnce(new Error(errorMessage));
+
+        await createCategory(req, res);
+
+        expect(res.status).toHaveBeenCalledWith(500);
+        expect(res.json).toHaveBeenCalledWith({ error: errorMessage });
+    });
+});
+
+describe('updateCategory', () => {
+    let req;
+    let res;
+
+    beforeEach(() => {
+        jest.resetAllMocks();
+        req = {
+            params: {
+                type: 'OldCategoryType'
+            },
+            body: {
+                type: 'NewCategoryType',
+                color: 'NewCategoryColor'
+            }
+        };
+        res = {
+            status: jest.fn().mockReturnThis(),
+            json: jest.fn(),
+            locals: {refreshedTokenMessage: "RefreshToken"},
+        };
+        verifyAuth.mockReturnValue({flag: true, cause:"cause"});
+    });
+
+    test('should update the category and related transactions successfully', async () => {
+        const existingCategory = { type: 'OldCategoryType', color: 'OldCategoryColor' };
+        categories.findOne = jest.fn().mockResolvedValueOnce(existingCategory);
+        categories.findOne = jest.fn().mockResolvedValueOnce(req.body);
+        categories.updateOne = jest.fn().mockResolvedValueOnce({});
+        const changes = {modifiedCount : 5};
+        transactions.updateMany.mockResolvedValue(changes);
+
+        await updateCategory(req, res);
+
+        expect(res.status).toHaveBeenCalledWith(200);
+        expect(res.json).toHaveBeenCalledWith({
+            data: { message: "Category edited successfully", count: changes.modifiedCount },
+            refreshedTokenMessage: "RefreshToken",
+        });
+    });
+
+    test('should update the category\'s color successfully', async () => {
+        const existingCategory = { type: 'OldCategoryType', color: 'OldCategoryColor' };
+        categories.findOne = jest.fn().mockResolvedValueOnce(existingCategory);
+        req.body = { type: 'OldCategoryType', color: 'NewCategoryColor' };
+        categories.findOne = jest.fn().mockResolvedValueOnce(existingCategory);
+        categories.updateOne = jest.fn().mockResolvedValueOnce({});
+        const changes = {modifiedCount : 0};
+        transactions.updateMany.mockResolvedValue(changes);
+
+        await updateCategory(req, res);
+
+        expect(res.status).toHaveBeenCalledWith(200);
+        expect(res.json).toHaveBeenCalledWith({
+            data: { message: "Category edited successfully", count: changes.modifiedCount },
+            refreshedTokenMessage: "RefreshToken",
+        });
+    });
+
+    test('should return an error if user is not authorized', async () => {
+        const unauthorizedError = 'Unauthorized Error';
+        verifyAuth.mockReturnValue({flag: false, cause: unauthorizedError});
+
+        await updateCategory(req, res);
+
+        expect(res.status).toHaveBeenCalledWith(401);
+        expect(res.json).toHaveBeenCalledWith({ error: unauthorizedError });
+    });
+
+    test('should return an error if invalid parameter in request', async () => {
+        req.params.type = ' ';
+
+        await updateCategory(req, res);
+
+        expect(res.status).toHaveBeenCalledWith(400);
+        expect(res.json).toHaveBeenCalledWith({ error: 'Invalid parameter in request' });
+    });
+
+    test('should return an error if type or color are not strings', async () => {
+        req.body.type = 123;
+        req.body.color = true;
+
+        await updateCategory(req, res);
+
+        expect(res.status).toHaveBeenCalledWith(400);
+        expect(res.json).toHaveBeenCalledWith({ error: 'Invalid attribute' });
+    });
+
+    test('should return an error if type or color are void strings', async () => {
+        req.body.type = "   ";
+        req.body.color = "";
+
+        await updateCategory(req, res);
+
+        expect(res.status).toHaveBeenCalledWith(400);
+        expect(res.json).toHaveBeenCalledWith({ error: 'Invalid attribute' });
+    });
+
+    test('should return an error if the category does not exist', async () => {
+        categories.findOne.mockResolvedValueOnce(null);
+
+        await updateCategory(req, res);
+
+        expect(res.status).toHaveBeenCalledWith(400);
+        expect(res.json).toHaveBeenCalledWith({ error: 'The category does not exist' });
+    });
+
+    test('should return an error if category with the same type already exists', async () => {
+        const existingCategory = { type: 'ExistingType', color: 'ExistingColor' };
+        // The mock category is returned also for the old type search in the db
+        // so we have to keep the mock on findOne for more than one call
+        categories.findOne.mockResolvedValue(existingCategory);
+
+        await updateCategory(req, res);
+
+        expect(res.status).toHaveBeenCalledWith(400);
+        expect(res.json).toHaveBeenCalledWith({ error: 'Category type already exists' });
+    });
+
+
+    test('should return a server error if an exception occurs', async () => {
+        const errorMessage = 'Internal Server Error';
+        categories.findOne = jest.fn().mockRejectedValueOnce(new Error(errorMessage));
+
+        await updateCategory(req, res);
+
+        expect(res.status).toHaveBeenCalledWith(500);
+        expect(res.json).toHaveBeenCalledWith({ error: errorMessage });
+    });
 });    
     
 describe("deleteCategory", () => {
@@ -1645,6 +1774,5 @@
         // Verify the response
         expect(res.status).toHaveBeenCalledWith(500);
         expect(res.json).toHaveBeenCalledWith({ error: 'Database error' });
->>>>>>> b437dd34
     });
 });